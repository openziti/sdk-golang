<<<<<<< HEAD
# Release 0.23.0

## What's New

* `ApiSession` interface abstraction for HA support


### `ApiSession` Interface 
With the introduction of High Availability (HA) support, ApiSessions as a struct in `zitContext.Events()` callbacks
is no longer supported. A new `ApiSession` interface is provided in its place. This affects the following `Events()` functions:

  - `AddAuthenticationStatePartialListener`
  - `AddAuthenticationStateFullListener`
  - `AddAuthenticationStateUnauthenticatedListener`

This change is meant to alleviate issues between ApiSession fidelity between legacy and HA modes. However, it is
possible that information that was available with the struct version of `ApiSession` that is no longer available via
the interface value. As a short term work around, type casting the `ApiSession` interface to `ApiSessionLegacy` is
suggested. However, please provide feedback on scenarios where this is being done. It may be possible to enhance the
interface version if the data is available in both HA OIDC tokens and legacy ApiSession details.

The `ApiSession` interface supports the following functions:
- `GetAccessHeader() (string, string)` - returns the HTTP header name and value that should be used to represent this ApiSession
- `AuthenticateRequest(request runtime.ClientRequest, _ strfmt.Registry) error` - AuthenticateRequest fulfills the interface defined by OpenAPI libraries to authenticate client HTTP requests
- `GetToken() []byte` - returns the ApiSessions' token bytes 
- `GetExpiresAt() *time.Time` -  returns the time when the ApiSession will expire.
- `GetAuthQueries() rest_model.AuthQueryList` - returns a list of authentication queries the ApiSession is subjected to
- `GetIdentityName() string` - returns the name of the authenticating identity
- `GetIdentityId() string` - returns the id of the authenticating identity
- `GetId() string` - returns the id of the ApiSession
=======
# Release 0.22.29

- Improve session refresh behavior. 

## Changes to API session refresh
* Limit refreshes of both api and sessions to at most every 30 seconds. 
* Base faster refreshes not on number of available ERs but on usable ER endpoints, since some ERs may not have usable endpoints
* Only refresh API sessions if session is no longer valid, as opposed if an api session refresh fails, which can happen if the 
  controller is down or busy.
* Only allow one api session refresh at a time
* Use exponential backoff for api session refresh retries
>>>>>>> 8a50a3f7

# Release 0.22.12

- Deprecate ListenOptions.MaxConnections in favor of ListenOptions.MaxTerminators

# Release 0.22.0

- Add SessionRefreshInterval to DialOptions, with a default of 1 hour.

# Release 0.21.0

- New `ListenOptions` field: `WaitForNEstablishedListeners`. Allows specifying that you want at least N listeners to be established before the `Listen` method returns. Defaults to 0.

# Release 0.20.145

- New `Context` API method: `RefreshService`, which allows refreshing a single service, when that's all that's needed.

# Release 0.20.59

- SDK context's will now use the properly prefixed Edge Client API Path for enrollment configurations. Previous versions
  relied upon legacy path support in scenarios where Ziti Context configurations were generated from an enrollment JWT.
- Added `edge_apis.ClientUrl(hostname string)` and `edge_apis.ManagementUrl(hostname string)` to convert hostnames
  to fully prefixed API URls.

# Release 0.20.52 - 0.20.58

- minor bug fixes
- dependency updates


# Release 0.20.51

## What's New

* Edge Router Filter Options - now possible to filter Edge Routers based on connection URL

## Edge Router Filter Options

When creating Ziti SDK Context instances, the options argument can now contain an `EdgeRouterUrlFilter` function
that takes in a string URL and returns a boolean to determine if the context will use that connection string
to connect to the Edge Router. This is useful when operating in restricted environments, GoLang WASM, where
some connection methods are no allowed (i.e. tcp/tls vs ws/wss).

```go
	cfg := &ziti.Config{
		ZtAPI:       "https://localhost:1280/edge/client/v1",
		Credentials: credentials,
	}
	ctx, err := ziti.NewContextWithOpts(cfg, &ziti.Options{
		EdgeRouterUrlFilter: func(addr string) bool {
			return strings.HasPrefix(addr,"wss")
		},
	})
```



# Release 0.20.50

## What's New

`ziti.Options` has a new field: `EdgeRouterUrlFilter func(string) bool`. This allows filtering which edge router URLS you
want the SDK to try and connect to. In most cases, filtering will be done by protocol. If no filter is provided, all
URL will be used.

# Release 0.20.48

## What's New

* Change log - This change log was added and is a reflection of all changes from `v0.20.0` to `v0.20.23`
* Flattened Config Name Space - Reduce collisions for implementors by removing `config` package
* New Authentication Options - alters the configuration options used to instantiate Ziti SDK contexts. This impacts
  context instantiation signatures.
* New Internal Edge Client & Management clients using `edge-apis`
    * `edge-apis` - A new root level package, `edge-apis` has been added which provides a thin wrapper around the
      go-swagger
      generated Edge Client and Management APIs.
    * Usage of the `edge-apis` package is not required to use the OpenZiti Golang SDK but is exposed for those who which
      to.
* API Session Certificates - API Session Certificates allow authentication mechanisms that are not inherently backed by
  a x509 certificate to obtain ephemeral x509 certificate and interact with an OpenZiti network.
* Event API - The GoLang SDK now supports an eventing interface that allows implementors to register listeners
* Browser WASM Compilation support - Compiling the GO SDK to run in WASM browser environments is now supported.

## Flattened Name Space

Previously, the GoLang SDK provided a package named `config` which would collide when used in other projects that also
contained variables or packages named config. To reduce collisions, the `config` package has been removed. This has
the following impact:

- The type `config.Config` is now `ziti.Config` for importers
- Configuration instantiation is no long `config.New*()` but rather `ziti.NewConfig*()`
- Context instantiation is no longer `ziti.New*()` but rather `ziti.NewContext*()`

## New Authentication Options

It is now possible to create an OpenZiti GoLang SDK Context by using alternative authentication mechanisms such as
raw private/public keys, JWTs, and Username Passwords (UPDB) in addition to the original configuration file approach.
This capability is provided by the `edge-apis` package. To make use of these new option, configure them on
a `ziti.Config`

```go
creds := edge_apis.NewJwtCredentials(jwtToken)
creds.CaPool = caPool

cfg := &ziti.Config{
ZtAPI:       "https://localhost:1280/edge/client/v1",
Credentials: creds,
}
ctx, err := ziti.NewContext(cfg)
```

Previous file based implementations may still use identity files:

```go
ctx, err := NewContextFromFile("identity.json")
```

## `edge-apis`

The packaged `edge-apis` can be used as a standalone way of interacting with the OpenZiti Edge Client and Management
APIs. They core API functionality is maintained in `openziti/edge-apis` and contains the raw GoSwagger generated API
clients. The clients in this repository have been wrapped with a thin layer to make authentication easier.

To use the GoLang Ziti SDK one does not have to use this package directly. The Golang SDK uses this package under the
hood.

To create an instance of either the Client or Management clients, a Credential instance is required. The following
types are currently supported:

- `IdentityCredentials` - JSON configuration that embeds the controller URL, public/private keys and location. This was
  the previous only authentication mechanism supported by the Golang SDK
- `JwtCredentials` - an externally integrating solution that uses controller `external-jwt-signers` to integrate with
  any JWT
  providing IdP
- `CertCredentials` - Raw handling of public and private key GoLang types
- `UpdbCredentials` - A username/password combination

Creating new Credential instances is enabled through direct instantiation or via helper functions. Here are two
examples:

```go
creds := edge_apis.NewCertCredentials([]*x509.Certificate{testIdCerts.cert}, testIdCerts.key)
creds.CaPool = ziti.GetControllerWellKnownCaPool("https://example.com:1280")
```

```go
creds := edge_apis.New([]*x509.Certificate{testIdCerts.cert}, testIdCerts.key)
creds.CaPool = ziti.GetControllerWellKnownCaPool("https://example.com:1280")
```

After a credentials instance is created, a client may be created that will authenticate and provide API access.

```go
creds := edge_apis.New([]*x509.Certificate{testIdCerts.cert}, testIdCerts.key)
creds.CaPool = ziti.GetControllerWellKnownCaPool("https://example.com:1280")

client := edge_apis.NewClientApiClient(clientApiUrl, nil)
apiSession, err := client.Authenticate(creds, nil)

fmt.Printf("identity name: %s", apiSession.Identity.Name)

resp, err := client.API.Service.ListServices(service2.NewListServicesParams(), nil)
```

## API Session Certificates

OpenZiti Controllers support the creation of ephemeral, API Session scoped, x509 Certificates for fully authenticated
API Sessions.
These certificates are created automatically by the GoLang SDK when the authentication mechanism provided to the context
is not backed by a x509 Certificate.

## Event API

OpenZiti Context's returned now support an `Event()` function which exposes the following function calls:

```go
// AddServiceAddedListener adds an event listener for the EventServiceAdded event and returns a function to remove
// the listener. It is emitted any time a new service definition is received. The service detail provided is the
// service that was added.
AddServiceAddedListener(func(Context, *rest_model.ServiceDetail)) func()

// AddServiceChangedListener adds an event listener for the EventServiceChanged event and returns a function to remove
// the listener. It is emitted any time a known service definition is updated with new values. The service detail
// provided is the service that was changed.
AddServiceChangedListener(func(Context, *rest_model.ServiceDetail)) func()

// AddServiceRemovedListener adds an event listener for the EventServiceRemoved event and returns a function to remove
// the listener. It is emitted any time known service definition is no longer accessible. The service detail
// provided is the service that was removed.
AddServiceRemovedListener(func(Context, *rest_model.ServiceDetail)) func()

// AddRouterConnectedListener adds an event listener for the EventRouterConnected event and returns a function to remove
// the listener. It is emitted any time a router connection is established. The strings provided are router name and connection address.
AddRouterConnectedListener(func(ztx Context, name string, addr string)) func()

// AddRouterDisconnectedListener adds an event listener for the EventRouterDisconnected event and returns a function to remove
// the listener. It is emitted any time a router connection is closed. The strings provided are router name and connection address.
AddRouterDisconnectedListener(func(ztx Context, name string, addr string)) func()

// AddMfaTotpCodeListener adds an event listener for the EventMfaTotpCode event and returns a function to remove
// the listener. It is emitted any time the currently authenticated API Session requires an MFA TOTP Code for
// authentication. The authentication query detail and an MfaCodeResponse function are provided. The MfaCodeResponse
// should be invoked to answer the MFA TOTP challenge.
//
// Authentication challenges for MFA are modeled as authentication queries, and is provided to listeners for
// informational purposes. This event handler is a specific authentication query that responds to the internal Ziti
// MFA TOTP challenge only. All authentication queries, including MFA TOTP ones, are also available through
// AddAuthQueryListener, but does not provide typed response callbacks.
AddMfaTotpCodeListener(func(Context, *rest_model.AuthQueryDetail, MfaCodeResponse)) func()

// AddAuthQueryListener adds an event listener for the EventAuthQuery event and returns a function to remove
// the listener. The event is emitted any time the current API Session is required to pass additional authentication
// challenges - which enabled MFA functionality.
AddAuthQueryListener(func(Context, *rest_model.AuthQueryDetail)) func()

// AddAuthenticationStatePartialListener adds an event listener for the EventAuthenticationStatePartial event and
// returns a function to remove the listener. Partial authentication occurs when there are unmet authentication
// queries - which are defined by the authentication policy associated with the identity. The
// EventAuthQuery or EventMfaTotpCode events will also coincide with this event. Additionally, the authentication
// queries that triggered this event are available on the API Session detail in the `AuthQueries` field.
//
// In the partially authenticated state, a context will have reduced capabilities. It will not be able to
// update/list services, create service sessions, etc. It will be able to enroll in TOTP MFA and answer
// authentication queries.
//
// One all authentication queries are answered, the EventAuthenticationStateFull event will be emitted. For
// identities that do not have secondary authentication challenges associated with them, this even will never
// be emitted.
AddAuthenticationStatePartialListener(func(Context, *rest_model.CurrentAPISessionDetail)) func()

// AddAuthenticationStateFullListener adds an event listener for the EventAuthenticationStateFull event and
// returns a function to remove the listener. Full authentication occurs when there are no unmet authentication
// queries - which are defined by the authentication policy associated with the identity. In a fully authenticated
// state, the context will be able to perform all client actions.
AddAuthenticationStateFullListener(func(Context, *rest_model.CurrentAPISessionDetail)) func()

// AddAuthenticationStateUnauthenticatedListener adds an event listener for the EventAuthenticationStateUnauthenticated
// event and returns a function to remove the listener. The unauthenticated state occurs when the API session
// currently being used is no longer valid. API Sessions may become invalid due to prolonged inactivity due to
// network disconnection, the host machine entering a power saving/sleep mode, etc. It may also occur due to
// administrative action such as removing specific API Sessions or removing entire identities.
//
// The API Session detail provided to the listener may be nil. If it is not nil, the API Session detail is the
// now expired API Session.
AddAuthenticationStateUnauthenticatedListener(func(Context, *rest_model.CurrentAPISessionDetail)) func()
```

The above functions allow for the addition of strongly typed event handlers and removal of those listeners with the 
returned `func()`. These functions do not require knowing the event names or handling type assertions as the events are
emitted.

The underlying event functionality is provided by `github.com/kataras/go-events` which uses a weakly typed arguments
for events. The `go-events` interface for event emitters is available for use and will require usage of the documented
event names in `ziti/events.go`.

All events, either through the strongly typed or weakly typed interface, are called synchronously. Performing operations
that take longer than a few milliseconds is not suggested. If necessary, when your event handler is called spawn a 
goroutine to offload any extended processing.

Synchronous Event:
```go
ctx, err := ziti.NewContext(cfg)
ctx.Events().AddServiceAddedListener(func(detail *rest_model.ServiceDetail) {
    fmt.Printf("New service %s", *detail.Name)
})
```

Asynchronous Event:
```go
ctx, err := ziti.NewContext(cfg)
ctx.Events().AddServiceAddedListener(func(detail *rest_model.ServiceDetail) {
    go func(){
		fmt.Printf("New service %s", *detail.Name
    }()
})
```

# Browser WASM Compilation support

Compiling projects that use the GO SDK with `js` tag will now alter internal components to deal with running in a 
browser environment. This includes enabling WebSocket Secure (WSS) connections to Edge Routers.

`go build ./my-project -tags=js`<|MERGE_RESOLUTION|>--- conflicted
+++ resolved
@@ -1,4 +1,3 @@
-<<<<<<< HEAD
 # Release 0.23.0
 
 ## What's New
@@ -29,7 +28,7 @@
 - `GetIdentityName() string` - returns the name of the authenticating identity
 - `GetIdentityId() string` - returns the id of the authenticating identity
 - `GetId() string` - returns the id of the ApiSession
-=======
+
 # Release 0.22.29
 
 - Improve session refresh behavior. 
@@ -41,7 +40,6 @@
   controller is down or busy.
 * Only allow one api session refresh at a time
 * Use exponential backoff for api session refresh retries
->>>>>>> 8a50a3f7
 
 # Release 0.22.12
 
