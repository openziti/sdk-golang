--- conflicted
+++ resolved
@@ -18,17 +18,15 @@
 
 import (
 	"fmt"
+	"time"
+
 	"github.com/michaelquigley/pfxlog"
 	"github.com/openziti/channel/v2"
 	"github.com/openziti/edge-api/rest_model"
 	"github.com/openziti/sdk-golang/ziti/edge"
 	"github.com/openziti/secretstream/kx"
-<<<<<<< HEAD
+	cmap "github.com/orcaman/concurrent-map/v2"
 	"github.com/pkg/errors"
-	"time"
-=======
-	cmap "github.com/orcaman/concurrent-map/v2"
->>>>>>> 81b3733f
 )
 
 type RouterConnOwner interface {
@@ -117,7 +115,6 @@
 	return edgeCh
 }
 
-<<<<<<< HEAD
 func (conn *routerConn) UpdateToken(token string, timeout time.Duration) error {
 	msg := edge.NewUpdateTokenMsg([]byte(token))
 	resp, err := msg.WithTimeout(timeout).SendForReply(conn.ch)
@@ -137,7 +134,8 @@
 
 	err = fmt.Errorf("invalid content type response %d, expected one of [%d, %d]", resp.ContentType, edge.ContentTypeUpdateTokenSuccess, edge.ContentTypeUpdateTokenFailure)
 	return fmt.Errorf("could not update token for router [%s]: %w", conn.Key(), err)
-=======
+}
+
 func (conn *routerConn) NewListenConn(service *rest_model.ServiceDetail, keyPair *kx.KeyPair) *edgeConn {
 	id := conn.msgMux.GetNextId()
 
@@ -162,7 +160,6 @@
 		WithField("serviceName", *service.Name).
 		Debug("created new listener connection")
 	return edgeCh
->>>>>>> 81b3733f
 }
 
 func (conn *routerConn) Connect(service *rest_model.ServiceDetail, session *rest_model.SessionDetail, options *edge.DialOptions) (edge.Conn, error) {
