/*
	Copyright 2019 NetFoundry Inc.

	Licensed under the Apache License, Version 2.0 (the "License");
	you may not use this file except in compliance with the License.
	You may obtain a copy of the License at

	https://www.apache.org/licenses/LICENSE-2.0

	Unless required by applicable law or agreed to in writing, software
	distributed under the License is distributed on an "AS IS" BASIS,
	WITHOUT WARRANTIES OR CONDITIONS OF ANY KIND, either express or implied.
	See the License for the specific language governing permissions and
	limitations under the License.
*/

package edge

import (
	"encoding/binary"
<<<<<<< HEAD
	"github.com/openziti/sdk-golang/pb/edge_client_pb"

=======
>>>>>>> 81b3733f
	"github.com/openziti/channel/v2"
	"github.com/openziti/foundation/v2/uuidz"
	"github.com/pkg/errors"
	"github.com/sirupsen/logrus"
)

const (
<<<<<<< HEAD
	ContentTypeConnect            = int32(edge_client_pb.ContentType_ConnectType)
	ContentTypeStateConnected     = int32(edge_client_pb.ContentType_StateConnectedType)
	ContentTypeStateClosed        = int32(edge_client_pb.ContentType_StateClosedType)
	ContentTypeData               = int32(edge_client_pb.ContentType_DataType)
	ContentTypeDial               = int32(edge_client_pb.ContentType_DialType)
	ContentTypeDialSuccess        = int32(edge_client_pb.ContentType_DialSuccessType)
	ContentTypeDialFailed         = int32(edge_client_pb.ContentType_DialFailedType)
	ContentTypeBind               = int32(edge_client_pb.ContentType_BindType)
	ContentTypeUnbind             = int32(edge_client_pb.ContentType_UnbindType)
	ContentTypeStateSessionEnded  = int32(edge_client_pb.ContentType_StateSessionEndedType)
	ContentTypeProbe              = int32(edge_client_pb.ContentType_ProbeType)
	ContentTypeUpdateBind         = int32(edge_client_pb.ContentType_UpdateBindType)
	ContentTypeHealthEvent        = int32(edge_client_pb.ContentType_HealthEventType)
	ContentTypeTraceRoute         = int32(edge_client_pb.ContentType_TraceRouteType)
	ContentTypeTraceRouteResponse = int32(edge_client_pb.ContentType_TraceRouteResponseType)

	ContentTypeUpdateToken        = int32(edge_client_pb.ContentType_UpdateTokenType)
	ContentTypeUpdateTokenSuccess = int32(edge_client_pb.ContentType_UpdateTokenSuccessType)
	ContentTypeUpdateTokenFailure = int32(edge_client_pb.ContentType_UpdateTokenFailureType)

	ContentTypePostureResponse = int32(edge_client_pb.ContentType_PostureResponseType)
=======
	ContentTypeConnect             = 60783
	ContentTypeStateConnected      = 60784
	ContentTypeStateClosed         = 60785
	ContentTypeData                = 60786
	ContentTypeDial                = 60787
	ContentTypeDialSuccess         = 60788
	ContentTypeDialFailed          = 60789
	ContentTypeBind                = 60790
	ContentTypeUnbind              = 60791
	ContentTypeStateSessionEnded   = 60792
	ContentTypeProbe               = 60793
	ContentTypeUpdateBind          = 60794
	ContentTypeHealthEvent         = 60795
	ContentTypeTraceRoute          = 60796
	ContentTypeTraceRouteResponse  = 60797
	ContentTypeConnInspectRequest  = 60798
	ContentTypeConnInspectResponse = 60799
	ContentTypeBindSuccess         = 60800
>>>>>>> 81b3733f

	ConnIdHeader                   = 1000
	SeqHeader                      = 1001
	SessionTokenHeader             = 1002
	PublicKeyHeader                = 1003
	CostHeader                     = 1004
	PrecedenceHeader               = 1005
	TerminatorIdentityHeader       = 1006
	TerminatorIdentitySecretHeader = 1007
	CallerIdHeader                 = 1008
	CryptoMethodHeader             = 1009
	FlagsHeader                    = 1010
	AppDataHeader                  = 1011
	RouterProvidedConnId           = 1012
	HealthStatusHeader             = 1013
	ErrorCodeHeader                = 1014
	TimestampHeader                = 1015
	TraceHopCountHeader            = 1016
	TraceHopTypeHeader             = 1017
	TraceHopIdHeader               = 1018
	TraceSourceRequestIdHeader     = 1019
	TraceError                     = 1020
	ListenerId                     = 1021
	ConnTypeHeader                 = 1022
	SupportsInspectHeader          = 1023
	SupportsBindSuccessHeader      = 1024

	ErrorCodeInternal                    = 1
	ErrorCodeInvalidApiSession           = 2
	ErrorCodeInvalidSession              = 3
	ErrorCodeWrongSessionType            = 4
	ErrorCodeInvalidEdgeRouterForSession = 5
	ErrorCodeInvalidService              = 6
	ErrorCodeTunnelingNotEnabled         = 7
	ErrorCodeInvalidTerminator           = 8
	ErrorCodeInvalidPrecedence           = 9
	ErrorCodeInvalidCost                 = 10
	ErrorCodeEncryptionDataMissing       = 11

	PrecedenceDefault  Precedence = 0
	PrecedenceRequired Precedence = 1
	PrecedenceFailed   Precedence = 2

	// UUIDHeader is put in the reflected range so replies will share the same UUID
	UUIDHeader = 128

	// CryptoMethodLibsodium are used to indicate the crypto engine in use
	CryptoMethodLibsodium CryptoMethod = 0 // default: crypto_kx_*, crypto_secretstream_*
	CryptoMethodSSL       CryptoMethod = 1 // OpenSSL(possibly with FIPS): ECDH, AES256-GCM

	// FIN is an edge payload flag used to signal communication ends
	FIN = 0x1
)

type CryptoMethod byte

type Precedence byte

var ContentTypeValue = map[string]int32{
	"EdgeConnectType":            ContentTypeConnect,
	"EdgeStateConnectedType":     ContentTypeStateConnected,
	"EdgeStateClosedType":        ContentTypeStateClosed,
	"EdgeDataType":               ContentTypeData,
	"EdgeDialType":               ContentTypeDial,
	"EdgeDialSuccessType":        ContentTypeDialSuccess,
	"EdgeDialFailedType":         ContentTypeDialFailed,
	"EdgeBindType":               ContentTypeBind,
	"EdgeUnbindType":             ContentTypeUnbind,
	"EdgeProbeType":              ContentTypeProbe,
	"EdgeUpdateTokenType":        ContentTypeUpdateToken,
	"EdgeUpdateTokenSuccessType": ContentTypeUpdateTokenSuccess,
	"EdgeUpdateTokenFailureType": ContentTypeUpdateTokenFailure,
}

var ContentTypeNames = map[int32]string{
	ContentTypeConnect:            "EdgeConnectType",
	ContentTypeStateConnected:     "EdgeStateConnectedType",
	ContentTypeStateClosed:        "EdgeStateClosedType",
	ContentTypeData:               "EdgeDataType",
	ContentTypeDial:               "EdgeDialType",
	ContentTypeDialSuccess:        "EdgeDialSuccessType",
	ContentTypeDialFailed:         "EdgeDialFailedType",
	ContentTypeBind:               "EdgeBindType",
	ContentTypeUnbind:             "EdgeUnbindType",
	ContentTypeProbe:              "EdgeProbeType",
	ContentTypeUpdateToken:        "EdgeUpdateTokenType",
	ContentTypeUpdateTokenSuccess: "EdgeUpdateTokenSuccessType",
	ContentTypeUpdateTokenFailure: "EdgeUpdateTokenFailureType",
}

type MsgEvent struct {
	ConnId  uint32
	Seq     uint32
	MsgUUID []byte
	Msg     *channel.Message
}

func newMsg(contentType int32, connId uint32, seq uint32, data []byte) *channel.Message {
	msg := channel.NewMessage(contentType, data)
	msg.PutUint32Header(ConnIdHeader, connId)
	msg.PutUint32Header(SeqHeader, seq)
	return msg
}

func NewDataMsg(connId uint32, seq uint32, data []byte) *channel.Message {
	return newMsg(ContentTypeData, connId, seq, data)
}

func NewProbeMsg() *channel.Message {
	return channel.NewMessage(ContentTypeProbe, nil)
}

func NewTraceRouteMsg(connId uint32, hops uint32, timestamp uint64) *channel.Message {
	msg := channel.NewMessage(ContentTypeTraceRoute, nil)
	msg.PutUint32Header(ConnIdHeader, connId)
	msg.PutUint32Header(TraceHopCountHeader, hops)
	msg.PutUint64Header(TimestampHeader, timestamp)
	return msg
}

func NewTraceRouteResponseMsg(connId uint32, hops uint32, timestamp uint64, hopType, hopId string) *channel.Message {
	msg := channel.NewMessage(ContentTypeTraceRouteResponse, nil)
	msg.PutUint32Header(ConnIdHeader, connId)
	msg.PutUint32Header(TraceHopCountHeader, hops)
	msg.PutUint64Header(TimestampHeader, timestamp)
	msg.Headers[TraceHopTypeHeader] = []byte(hopType)
	msg.Headers[TraceHopIdHeader] = []byte(hopId)

	return msg
}

func NewConnInspectResponse(connId uint32, connType ConnType, state string) *channel.Message {
	msg := channel.NewMessage(ContentTypeConnInspectResponse, []byte(state))
	msg.PutUint32Header(ConnIdHeader, connId)
	msg.PutByteHeader(ConnTypeHeader, byte(connType))
	return msg
}

func NewConnectMsg(connId uint32, token string, pubKey []byte, options *DialOptions) *channel.Message {
	msg := newMsg(ContentTypeConnect, connId, 0, []byte(token))
	if pubKey != nil {
		msg.Headers[PublicKeyHeader] = pubKey
		msg.PutByteHeader(CryptoMethodHeader, byte(CryptoMethodLibsodium))
	}

	if options.Identity != "" {
		msg.Headers[TerminatorIdentityHeader] = []byte(options.Identity)
	}
	if options.CallerId != "" {
		msg.Headers[CallerIdHeader] = []byte(options.CallerId)
	}
	if options.AppData != nil {
		msg.Headers[AppDataHeader] = options.AppData
	}
	return msg
}

func NewStateConnectedMsg(connId uint32) *channel.Message {
	return newMsg(ContentTypeStateConnected, connId, 0, nil)
}

func NewStateClosedMsg(connId uint32, message string) *channel.Message {
	return newMsg(ContentTypeStateClosed, connId, 0, []byte(message))
}

func NewDialMsg(connId uint32, token string, callerId string) *channel.Message {
	msg := newMsg(ContentTypeDial, connId, 0, []byte(token))
	msg.Headers[CallerIdHeader] = []byte(callerId)
	return msg
}

func NewBindMsg(connId uint32, token string, pubKey []byte, options *ListenOptions) *channel.Message {
	msg := newMsg(ContentTypeBind, connId, 0, []byte(token))
	msg.PutBoolHeader(SupportsInspectHeader, true)
	msg.PutBoolHeader(SupportsBindSuccessHeader, true)

	if pubKey != nil {
		msg.Headers[PublicKeyHeader] = pubKey
		msg.PutByteHeader(CryptoMethodHeader, byte(CryptoMethodLibsodium))
	}

	if options.Cost > 0 {
		costBytes := make([]byte, 2)
		binary.LittleEndian.PutUint16(costBytes, options.Cost)
		msg.Headers[CostHeader] = costBytes
	}
	if options.Precedence != PrecedenceDefault {
		msg.Headers[PrecedenceHeader] = []byte{byte(options.Precedence)}
	}

	if options.Identity != "" {
		msg.Headers[TerminatorIdentityHeader] = []byte(options.Identity)

		if options.IdentitySecret != "" {
			msg.Headers[TerminatorIdentitySecretHeader] = []byte(options.IdentitySecret)
		}
	}

	if options.ListenerId != "" {
		msg.Headers[ListenerId] = []byte(options.ListenerId)
	}

	msg.PutBoolHeader(RouterProvidedConnId, true)
	return msg
}

func NewUnbindMsg(connId uint32, token string) *channel.Message {
	return newMsg(ContentTypeUnbind, connId, 0, []byte(token))
}

func NewUpdateBindMsg(connId uint32, token string, cost *uint16, precedence *Precedence) *channel.Message {
	msg := newMsg(ContentTypeUpdateBind, connId, 0, []byte(token))
	if cost != nil {
		msg.PutUint16Header(CostHeader, *cost)
	}
	if precedence != nil {
		msg.Headers[PrecedenceHeader] = []byte{byte(*precedence)}
	}
	return msg
}

func NewHealthEventMsg(connId uint32, token string, pass bool) *channel.Message {
	msg := newMsg(ContentTypeHealthEvent, connId, 0, []byte(token))
	msg.PutBoolHeader(HealthStatusHeader, pass)
	return msg
}

func NewDialSuccessMsg(connId uint32, newConnId uint32) *channel.Message {
	newConnIdBytes := make([]byte, 4)
	binary.LittleEndian.PutUint32(newConnIdBytes, newConnId)
	msg := newMsg(ContentTypeDialSuccess, connId, 0, newConnIdBytes)
	return msg
}

func NewDialFailedMsg(connId uint32, message string) *channel.Message {
	return newMsg(ContentTypeDialFailed, connId, 0, []byte(message))
}

func NewStateSessionEndedMsg(reason string) *channel.Message {
	return newMsg(ContentTypeStateSessionEnded, 0, 0, []byte(reason))
}

// NewUpdateTokenMsg creates a message sent to edge routers to update the token that
// allows the client to stay connection. If the token is not update before the current
// one expires, the connection and all service connections through it will be terminated.
func NewUpdateTokenMsg(token []byte) *channel.Message {
	msg := channel.NewMessage(ContentTypeUpdateToken, token)
	return msg
}

// NewUpdateTokenFailedMsg is returned in response to a token update where the token failed
// validation.
func NewUpdateTokenFailedMsg(err error) *channel.Message {
	msg := channel.NewMessage(ContentTypeUpdateTokenFailure, []byte(err.Error()))
	return msg
}

// NewUpdateTokenSuccessMsg is returned in response to a toke update where the token
// was accepted.
func NewUpdateTokenSuccessMsg() *channel.Message {
	msg := channel.NewMessage(ContentTypeUpdateTokenSuccess, nil)
	return msg
}

type DialResult struct {
	ConnId    uint32
	NewConnId uint32
	Success   bool
	Message   string
}

func UnmarshalDialResult(msg *channel.Message) (*DialResult, error) {
	connId, found := msg.GetUint32Header(ConnIdHeader)
	if !found {
		return nil, errors.Errorf("received edge message with no connection id header")
	}

	if msg.ContentType == ContentTypeDialSuccess {
		if len(msg.Body) != 4 {
			return nil, errors.Errorf("dial success msg improperly formatted. body len: %v", len(msg.Body))
		}
		newConnId := binary.LittleEndian.Uint32(msg.Body)
		return &DialResult{
			ConnId:    connId,
			NewConnId: newConnId,
			Success:   true,
		}, nil
	}

	if msg.ContentType == ContentTypeDialFailed {
		return &DialResult{
			ConnId:  connId,
			Success: false,
			Message: string(msg.Body),
		}, nil
	}

	return nil, errors.Errorf("unexpected response. received %v instead of dial result message", msg.ContentType)
}

func GetLoggerFields(msg *channel.Message) logrus.Fields {
	var msgUUID string
	if id, found := msg.Headers[UUIDHeader]; found {
		msgUUID = uuidz.ToString(id)
	}

	connId, _ := msg.GetUint32Header(ConnIdHeader)
	seq, _ := msg.GetUint32Header(SeqHeader)

	fields := logrus.Fields{
		"connId":  connId,
		"type":    ContentTypeNames[msg.ContentType],
		"chSeq":   msg.Sequence(),
		"edgeSeq": seq,
	}

	if msgUUID != "" {
		fields["uuid"] = msgUUID
	}

	return fields
}

type ConnType byte

const (
	ConnTypeInvalid ConnType = 0
	ConnTypeDial    ConnType = 1
	ConnTypeBind    ConnType = 2
	ConnTypeUnknown ConnType = 3
)

type InspectResult struct {
	ConnId uint32
	Type   ConnType
	Detail string
}

func UnmarshalInspectResult(msg *channel.Message) (*InspectResult, error) {
	if msg.ContentType == ContentTypeConnInspectResponse {
		connId, _ := msg.GetUint32Header(ConnIdHeader)
		connType, found := msg.GetByteHeader(ConnTypeHeader)
		if !found {
			connType = byte(ConnTypeUnknown)
		}
		return &InspectResult{
			ConnId: connId,
			Type:   ConnType(connType),
			Detail: string(msg.Body),
		}, nil
	}

	return nil, errors.Errorf("unexpected response. received %v instead of inspect result message", msg.ContentType)
}<|MERGE_RESOLUTION|>--- conflicted
+++ resolved
@@ -18,19 +18,14 @@
 
 import (
 	"encoding/binary"
-<<<<<<< HEAD
-	"github.com/openziti/sdk-golang/pb/edge_client_pb"
-
-=======
->>>>>>> 81b3733f
 	"github.com/openziti/channel/v2"
 	"github.com/openziti/foundation/v2/uuidz"
+	"github.com/openziti/sdk-golang/pb/edge_client_pb"
 	"github.com/pkg/errors"
 	"github.com/sirupsen/logrus"
 )
 
 const (
-<<<<<<< HEAD
 	ContentTypeConnect            = int32(edge_client_pb.ContentType_ConnectType)
 	ContentTypeStateConnected     = int32(edge_client_pb.ContentType_StateConnectedType)
 	ContentTypeStateClosed        = int32(edge_client_pb.ContentType_StateClosedType)
@@ -52,26 +47,10 @@
 	ContentTypeUpdateTokenFailure = int32(edge_client_pb.ContentType_UpdateTokenFailureType)
 
 	ContentTypePostureResponse = int32(edge_client_pb.ContentType_PostureResponseType)
-=======
-	ContentTypeConnect             = 60783
-	ContentTypeStateConnected      = 60784
-	ContentTypeStateClosed         = 60785
-	ContentTypeData                = 60786
-	ContentTypeDial                = 60787
-	ContentTypeDialSuccess         = 60788
-	ContentTypeDialFailed          = 60789
-	ContentTypeBind                = 60790
-	ContentTypeUnbind              = 60791
-	ContentTypeStateSessionEnded   = 60792
-	ContentTypeProbe               = 60793
-	ContentTypeUpdateBind          = 60794
-	ContentTypeHealthEvent         = 60795
-	ContentTypeTraceRoute          = 60796
-	ContentTypeTraceRouteResponse  = 60797
+
 	ContentTypeConnInspectRequest  = 60798
 	ContentTypeConnInspectResponse = 60799
 	ContentTypeBindSuccess         = 60800
->>>>>>> 81b3733f
 
 	ConnIdHeader                   = 1000
 	SeqHeader                      = 1001
