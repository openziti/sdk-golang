/*
	Copyright 2019 NetFoundry Inc.

	Licensed under the Apache License, Version 2.0 (the "License");
	you may not use this file except in compliance with the License.
	You may obtain a copy of the License at

	https://www.apache.org/licenses/LICENSE-2.0

	Unless required by applicable law or agreed to in writing, software
	distributed under the License is distributed on an "AS IS" BASIS,
	WITHOUT WARRANTIES OR CONDITIONS OF ANY KIND, either express or implied.
	See the License for the specific language governing permissions and
	limitations under the License.
*/

package ziti

import (
	"encoding/json"
	"fmt"
	"github.com/go-openapi/strfmt"
	"github.com/google/uuid"
	"github.com/kataras/go-events"
	"github.com/openziti/edge-api/rest_client_api_client/authentication"
	"github.com/openziti/edge-api/rest_client_api_client/service"
	rest_session "github.com/openziti/edge-api/rest_client_api_client/session"
	"github.com/openziti/foundation/v2/concurrenz"
	"github.com/openziti/foundation/v2/errorz"
	apis "github.com/openziti/sdk-golang/edge-apis"
	"github.com/openziti/secretstream/kx"
	"math"
	"net"
	"reflect"
	"strconv"
	"strings"
	"sync"
	"sync/atomic"
	"time"

	"github.com/cenkalti/backoff/v4"
	"github.com/michaelquigley/pfxlog"
	"github.com/openziti/channel/v2"
	"github.com/openziti/channel/v2/latency"
	"github.com/openziti/edge-api/rest_client_api_client/current_api_session"
	"github.com/openziti/edge-api/rest_model"
	"github.com/openziti/foundation/v2/versions"
	"github.com/openziti/identity"
	"github.com/openziti/metrics"
	"github.com/openziti/sdk-golang/ziti/edge"
	"github.com/openziti/sdk-golang/ziti/edge/network"
	"github.com/openziti/sdk-golang/ziti/signing"
	"github.com/openziti/transport/v2"
	cmap "github.com/orcaman/concurrent-map/v2"
	"github.com/pkg/errors"
	metrics2 "github.com/rcrowley/go-metrics"
	"github.com/sirupsen/logrus"
)

type SessionType rest_model.DialBind

const (
	LatencyCheckInterval = 30 * time.Second
	LatencyCheckTimeout  = 10 * time.Second

	ClientConfigV1 = "ziti-tunneler-client.v1"
	InterceptV1    = "intercept.v1"

	SessionDial = rest_model.DialBindDial
	SessionBind = rest_model.DialBindBind
)

// MfaCodeResponse is a handler used to return a string (TOTP) code
type MfaCodeResponse func(code string) error

// Context is the main interface for SDK instances that may be used to authenticate, connect to services, or host
// services.
type Context interface {
	// Authenticate attempts to use credentials configured on the Context to perform authentication. The authentication
	// implementation used is configured via the Credentials field on an Option struct provided during Context
	// creation.
	Authenticate() error

	// SetCredentials sets the credentials used to authenticate against the Edge Client API.
	SetCredentials(authenticator apis.Credentials)

	// GetCredentials returns the currently set credentials used to authenticate against the Edge Client API.
	GetCredentials() apis.Credentials

	// GetCurrentIdentity returns the Edge API details of the currently authenticated identity.
	GetCurrentIdentity() (*rest_model.IdentityDetail, error)

	// Dial attempts to connect to a service using a given service name; authenticating as necessary in order to obtain
	// a service session, attach to Edge Routers, and connect to a service.
	Dial(serviceName string) (edge.Conn, error)

	// DialWithOptions performs the same logic as Dial but allows specification of DialOptions.
	DialWithOptions(serviceName string, options *DialOptions) (edge.Conn, error)

	// DialAddr finds the service for given address and performs a Dial for it.
	DialAddr(network string, addr string) (edge.Conn, error)

	// Listen attempts to host a service by the given service name;  authenticating as necessary in order to obtain
	// a service session, attach to Edge Routers, and bind (host) the service.
	Listen(serviceName string) (edge.Listener, error)

	// ListenWithOptions performs the same logic as Listen, but allows the specification of ListenOptions.
	ListenWithOptions(serviceName string, options *ListenOptions) (edge.Listener, error)

	// GetServiceId will return the id of a specific service by service name. If not found, false, will be returned
	// with an empty string.
	GetServiceId(serviceName string) (string, bool, error)

	// GetServices will return a slice of service details that the current authenticating identity can access for
	// dial (connect) or bind (host/listen).
	GetServices() ([]rest_model.ServiceDetail, error)

	// GetService will return the service details of a specific service by service name.
	GetService(serviceName string) (*rest_model.ServiceDetail, bool)

	// GetServiceForAddr finds the service with intercept that matches best to given address
	GetServiceForAddr(network, hostname string, port uint16) (*rest_model.ServiceDetail, int, error)

	// RefreshServices forces the context to refresh the list of services the current authenticating identity has access
	// to.
	RefreshServices() error

	// RefreshService forces the context to refresh just the service with the given name. If the given service isn't
	// found, a nil will be returned
	RefreshService(serviceName string) (*rest_model.ServiceDetail, error)

	// GetServiceTerminators will return a slice of rest_model.TerminatorClientDetail for a specific service name.
	// The offset and limit options can be used to page through excessive lists of items. A max of 500 is imposed on
	// limit.
	GetServiceTerminators(serviceName string, offset, limit int) ([]*rest_model.TerminatorClientDetail, int, error)

	// GetSession will return the session detail associated with a specific session id.
	GetSession(id string) (*rest_model.SessionDetail, error)

	// Metrics will return the current context's metrics Registry.
	Metrics() metrics.Registry

	// Close closes any connections open to edge routers
	Close()

	// Deprecated: AddZitiMfaHandler adds a Ziti MFA handler, invoked during authentication.
	// Replaced with event functionality. Use `zitiContext.AddListener(MfaTotpCode, handler)` instead.
	AddZitiMfaHandler(handler func(query *rest_model.AuthQueryDetail, resp MfaCodeResponse) error)

	// EnrollZitiMfa will attempt to enable TOTP 2FA on the currently authenticating identity if not already enrolled.
	EnrollZitiMfa() (*rest_model.DetailMfa, error)

	// VerifyZitiMfa will attempt to complete enrollment of TOTP 2FA with the given code.
	VerifyZitiMfa(code string) error

	// RemoveZitiMfa will attempt to remove TOTP 2FA for the current identity
	RemoveZitiMfa(code string) error

	// GetId returns a unique context id
	GetId() string

	// SetId allows the setting of a context's id
	SetId(id string)

	Events() Eventer
}

var _ Context = &ContextImpl{}

type ContextImpl struct {
	options           *Options
	Id                string
	routerConnections cmap.ConcurrentMap[string, edge.RouterConn]

	CtrlClt *CtrlClient

	services   cmap.ConcurrentMap[string, *rest_model.ServiceDetail] // name -> Service
	sessions   cmap.ConcurrentMap[string, *rest_model.SessionDetail] // svcID:type -> Session
	intercepts cmap.ConcurrentMap[string, *edge.InterceptV1Config]

	metrics metrics.Registry

	firstAuthOnce sync.Once

	closed            atomic.Bool
	closeNotify       chan struct{}
	authQueryHandlers map[string]func(query *rest_model.AuthQueryDetail, response MfaCodeResponse) error

	failedAttempts map[string]uint

	events.EventEmmiter
}

func (context *ContextImpl) AddServiceAddedListener(handler func(Context, *rest_model.ServiceDetail)) func() {
	listener := func(args ...interface{}) {
		details, ok := args[0].(*rest_model.ServiceDetail)

		if !ok {
			pfxlog.Logger().Fatalf("could not convert args[0] to %T was %T", details, args[0])
		}

		if details == nil {
			pfxlog.Logger().Fatalf("expected arg[0] was nil, unexpected")
		}

		handler(context, details)
	}

	context.AddListener(EventServiceAdded, listener)

	return func() {
		context.RemoveListener(EventServiceAdded, listener)
	}
}

func (context *ContextImpl) AddServiceChangedListener(handler func(Context, *rest_model.ServiceDetail)) func() {
	listener := func(args ...interface{}) {
		details, ok := args[0].(*rest_model.ServiceDetail)

		if !ok {
			pfxlog.Logger().Fatalf("could not convert args[0] to %T was %T", details, args[0])
		}

		if details == nil {
			pfxlog.Logger().Fatalf("expected arg[0] was nil, unexpected")
		}

		handler(context, details)
	}

	context.AddListener(EventServiceChanged, listener)

	return func() {
		context.RemoveListener(EventServiceChanged, listener)
	}
}

func (context *ContextImpl) AddServiceRemovedListener(handler func(Context, *rest_model.ServiceDetail)) func() {
	listener := func(args ...interface{}) {
		details, ok := args[0].(*rest_model.ServiceDetail)

		if !ok {
			pfxlog.Logger().Fatalf("could not convert args[0] to %T was %T", details, args[0])
		}

		if details == nil {
			pfxlog.Logger().Fatalf("expected arg[0] was nil, unexpected")
		}

		handler(context, details)
	}

	context.AddListener(EventServiceRemoved, listener)

	return func() {
		context.RemoveListener(EventServiceRemoved, listener)
	}
}

func (context *ContextImpl) AddRouterConnectedListener(handler func(Context, string, string)) func() {
	listener := func(args ...interface{}) {
		name, ok := args[0].(string)

		if !ok {
			pfxlog.Logger().Fatalf("could not convert args[0] to %T was %T", name, args[0])
		}

		addr, ok := args[1].(string)

		if !ok {
			pfxlog.Logger().Fatalf("could not convert args[1] to %T was %T", addr, args[1])
		}

		handler(context, name, addr)
	}

	context.AddListener(EventRouterConnected, listener)

	return func() {
		context.RemoveListener(EventRouterConnected, listener)
	}
}

func (context *ContextImpl) AddRouterDisconnectedListener(handler func(Context, string, string)) func() {
	listener := func(args ...interface{}) {
		name, ok := args[0].(string)

		if !ok {
			pfxlog.Logger().Fatalf("could not convert args[0] to %T was %T", name, args[0])
		}

		addr, ok := args[1].(string)

		if !ok {
			pfxlog.Logger().Fatalf("could not convert args[1] to %T was %T", addr, args[1])
		}

		handler(context, name, addr)
	}

	context.AddListener(EventRouterDisconnected, listener)

	return func() {
		context.RemoveListener(EventRouterDisconnected, listener)
	}
}

func (context *ContextImpl) AddMfaTotpCodeListener(handler func(Context, *rest_model.AuthQueryDetail, MfaCodeResponse)) func() {
	listener := func(args ...interface{}) {
		authQuery, ok := args[0].(*rest_model.AuthQueryDetail)

		if !ok {
			pfxlog.Logger().Fatalf("could not convert args[0] to %T was %T", authQuery, args[0])
		}

		if authQuery == nil {
			pfxlog.Logger().Fatalf("expected arg[0] was nil, unexpected")
		}

		responder, ok := args[1].(MfaCodeResponse)

		if !ok {
			pfxlog.Logger().Fatalf("could not convert args[1] to %T was %T", responder, args[1])
		}

		if responder == nil {
			pfxlog.Logger().Fatalf("expected arg[0] was nil, unexpected")
		}

		handler(context, authQuery, responder)
	}

	context.AddListener(EventMfaTotpCode, listener)

	return func() {
		context.RemoveListener(EventMfaTotpCode, listener)
	}
}

func (context *ContextImpl) AddAuthQueryListener(handler func(Context, *rest_model.AuthQueryDetail)) func() {
	listener := func(args ...interface{}) {
		authQuery, ok := args[0].(*rest_model.AuthQueryDetail)

		if !ok {
			pfxlog.Logger().Fatalf("could not convert args[0] to %T was %T", authQuery, args[0])
		}

		if authQuery == nil {
			pfxlog.Logger().Fatalf("expected arg[0] was nil, unexpected")
		}

		handler(context, authQuery)
	}

	context.AddListener(EventAuthQuery, listener)

	return func() {
		context.RemoveListener(EventAuthQuery, listener)
	}
}

func (context *ContextImpl) AddAuthenticationStatePartialListener(handler func(Context, *rest_model.CurrentAPISessionDetail)) func() {
	listener := func(args ...interface{}) {
		apiSession, ok := args[0].(*rest_model.CurrentAPISessionDetail)

		if !ok {
			pfxlog.Logger().Fatalf("could not convert args[0] to %T was %T", apiSession, args[0])
		}

		if apiSession == nil {
			pfxlog.Logger().Fatalf("expected arg[0] was nil, unexpected")
		}

		handler(context, apiSession)
	}

	context.AddListener(EventAuthenticationStatePartial, listener)

	return func() {
		context.RemoveListener(EventAuthenticationStatePartial, listener)
	}
}

func (context *ContextImpl) AddAuthenticationStateFullListener(handler func(Context, *rest_model.CurrentAPISessionDetail)) func() {
	listener := func(args ...interface{}) {
		apiSession, ok := args[0].(*rest_model.CurrentAPISessionDetail)

		if !ok {
			pfxlog.Logger().Fatalf("could not convert args[0] to %T was %T", apiSession, args[0])
		}

		if apiSession == nil {
			pfxlog.Logger().Fatalf("expected arg[0] was nil, unexpected")
		}

		handler(context, apiSession)
	}

	context.AddListener(EventAuthenticationStateFull, listener)

	return func() {
		context.RemoveListener(EventAuthenticationStateFull, listener)
	}
}

func (context *ContextImpl) AddAuthenticationStateUnauthenticatedListener(handler func(Context, *rest_model.CurrentAPISessionDetail)) func() {
	listener := func(args ...interface{}) {
		apiSession, ok := args[0].(*rest_model.CurrentAPISessionDetail)

		if !ok {
			pfxlog.Logger().Fatalf("could not convert args[0] to %T was %T", apiSession, args[0])
		}

		if apiSession == nil {
			pfxlog.Logger().Fatalf("expected arg[0] was nil, unexpected")
		}

		handler(context, apiSession)
	}

	context.AddListener(EventAuthenticationStateUnauthenticated, listener)

	return func() {
		context.RemoveListener(EventAuthenticationStateUnauthenticated, listener)
	}
}

func (context *ContextImpl) Events() Eventer {
	return context
}

func (context *ContextImpl) GetId() string {
	return context.Id
}

func (context *ContextImpl) SetId(id string) {
	context.Id = id
}

func (context *ContextImpl) SetCredentials(credentials apis.Credentials) {
	context.CtrlClt.Credentials = credentials
}

func (context *ContextImpl) GetCredentials() apis.Credentials {
	return context.CtrlClt.Credentials
}

func (context *ContextImpl) Sessions() ([]*rest_model.SessionDetail, error) {
	var sessions []*rest_model.SessionDetail
	context.sessions.IterCb(func(key string, s *rest_model.SessionDetail) {
		sessions = append(sessions, s)
	})
	return sessions, nil
}

func (context *ContextImpl) OnClose(routerConn edge.RouterConn) {
	logrus.Debugf("connection to router [%s] was closed", routerConn.Key())
	context.Emit(EventRouterDisconnected, routerConn.GetRouterName(), routerConn.Key())
	context.routerConnections.Remove(routerConn.Key())
}

func (context *ContextImpl) processServiceUpdates(services []*rest_model.ServiceDetail) {
	pfxlog.Logger().Debugf("processing service updates with %v services", len(services))

	idMap := make(map[string]*rest_model.ServiceDetail)
	for _, s := range services {
		idMap[*s.ID] = s
	}

	// process Deletes
	var deletes []string
	context.services.IterCb(func(key string, svc *rest_model.ServiceDetail) {
		if _, found := idMap[*svc.ID]; !found {
			deletes = append(deletes, key)
			if context.options.OnServiceUpdate != nil {
				context.options.OnServiceUpdate(ServiceRemoved, svc)
			}
			context.Emit(EventServiceRemoved, svc)

			context.deleteServiceSessions(*svc.ID)

		}
	})

	for _, deletedKey := range deletes {
		context.services.Remove(deletedKey)
		context.intercepts.Remove(deletedKey)
	}

	// Adds and Updates
	for _, s := range services {
		context.processServiceAddOrUpdated(s)
	}

	context.refreshServiceQueryMap()
}

func (context *ContextImpl) processSingleServiceUpdate(name string, s *rest_model.ServiceDetail) {
	// process Deletes
	if s == nil {
		var deletes []string
		context.services.IterCb(func(key string, svc *rest_model.ServiceDetail) {
			if *svc.Name == name {
				deletes = append(deletes, key)
				if context.options.OnServiceUpdate != nil {
					context.options.OnServiceUpdate(ServiceRemoved, svc)
				}
				context.Emit(EventServiceRemoved, svc)
				context.deleteServiceSessions(*svc.ID)
			}
		})

		for _, deletedKey := range deletes {
			context.services.Remove(deletedKey)
			context.intercepts.Remove(deletedKey)
		}
	} else {
		// Adds and Updates
		context.processServiceAddOrUpdated(s)
	}

	context.refreshServiceQueryMap()
}

func (context *ContextImpl) processServiceAddOrUpdated(s *rest_model.ServiceDetail) {
	isChange := false
	valuesDiffer := false

	_ = context.services.Upsert(*s.Name, s, func(exist bool, valueInMap *rest_model.ServiceDetail, newValue *rest_model.ServiceDetail) *rest_model.ServiceDetail {
		isChange = exist
		if isChange {
			valuesDiffer = !reflect.DeepEqual(newValue, valueInMap)
		}

		return newValue
	})

	if isChange {
		context.Emit(EventServiceChanged, s)
	} else {
		context.Emit(EventServiceAdded, s)
	}

	if context.options.OnServiceUpdate != nil {
		if isChange {
			if valuesDiffer {
				context.options.OnServiceUpdate(ServiceChanged, s)
			}
		} else {
			context.services.Set(*s.Name, s)
			context.options.OnServiceUpdate(ServiceAdded, s)
		}
	}

	intercept := &edge.InterceptV1Config{}
	ok, err := edge.ParseServiceConfig(s, InterceptV1, intercept)
	if err != nil {
		pfxlog.Logger().Warnf("failed to parse config[%s] for service[%s]", InterceptV1, *s.Name)
	} else if ok {
		intercept.Service = s
		context.intercepts.Set(*s.Name, intercept)
	} else {
		cltCfg := &edge.ClientConfig{}
		ok, err := edge.ParseServiceConfig(s, ClientConfigV1, cltCfg)
		if err == nil && ok {
			intercept = cltCfg.ToInterceptV1Config()
			intercept.Service = s
			context.intercepts.Set(*s.Name, intercept)
		}
	}
}

func (context *ContextImpl) refreshServiceQueryMap() {
	serviceQueryMap := map[string]map[string]rest_model.PostureQuery{} //serviceId -> queryId -> query

	context.services.IterCb(func(key string, svc *rest_model.ServiceDetail) {
		for _, querySets := range svc.PostureQueries {
			for _, query := range querySets.PostureQueries {
				var queryMap map[string]rest_model.PostureQuery
				var ok bool
				if queryMap, ok = serviceQueryMap[*svc.ID]; !ok {
					queryMap = map[string]rest_model.PostureQuery{}
					serviceQueryMap[*svc.ID] = queryMap
				}
				queryMap[*query.ID] = *query
			}
		}
	})

	context.CtrlClt.PostureCache.SetServiceQueryMap(serviceQueryMap)
}

func (context *ContextImpl) refreshSessions() {
	log := pfxlog.Logger()
	edgeRouters := make(map[string]string)
	var toDelete []string
	for entry := range context.sessions.IterBuffered() {
		key := entry.Key
		session := entry.Val
		log.Debugf("refreshing session for %s", key)

		if s, err := context.refreshSession(session); err != nil {
			log.WithError(err).Errorf("failed to refresh session for %s", key)
			toDelete = append(toDelete, *session.ID)
		} else {
			for _, er := range s.EdgeRouters {
				for _, u := range er.Urls {
					if context.options.isEdgeRouterUrlAccepted(u) {
						edgeRouters[u] = *er.Name
					}
				}
			}
		}
	}

	for _, id := range toDelete {
		context.sessions.Remove(id)
	}

	for u, name := range edgeRouters {
		go context.connectEdgeRouter(name, u, nil)
	}
}

func (context *ContextImpl) RefreshServices() error {
	return context.refreshServices(true)
}

func (context *ContextImpl) refreshServices(forceCheck bool) error {
	if err := context.ensureApiSession(); err != nil {
		return fmt.Errorf("failed to refresh services: %v", err)
	}

	var checkService bool
	var lastServiceUpdate *strfmt.DateTime
	var err error

	log := pfxlog.Logger()
	log.Debug("checking if service updates available")
	if checkService, lastServiceUpdate, err = context.CtrlClt.IsServiceListUpdateAvailable(); err != nil {
		log.WithError(err).Error("failed to check if service list update is available")
		target := &current_api_session.ListServiceUpdatesUnauthorized{}
		if errors.As(err, &target) {
			checkService = true
		} else {
			if err = context.Authenticate(); err != nil {
				log.WithError(err).Error("unable to re-authenticate during session refresh")
			} else {
				if checkService, lastServiceUpdate, err = context.CtrlClt.IsServiceListUpdateAvailable(); err != nil {
					checkService = true
				}
			}
		}
	}

	if checkService || forceCheck {
		log.Debug("refreshing services")

		services, err := context.CtrlClt.GetServices()
		if err != nil {
			target := &service.ListServicesUnauthorized{}
			if errors.As(err, &target) {
				log.Info("attempting to re-authenticate")
				if authErr := context.Authenticate(); authErr != nil {
					log.WithError(authErr).Error("unable to re-authenticate during services refresh")
					return err
				}
				if services, err = context.CtrlClt.GetServices(); err != nil {
					return err
				}

			} else {
				return err
			}
		}
		context.CtrlClt.lastServiceUpdate = lastServiceUpdate
		context.processServiceUpdates(services)
	}

	return nil
}

func (context *ContextImpl) RefreshService(serviceName string) (*rest_model.ServiceDetail, error) {
	if err := context.ensureApiSession(); err != nil {
		return nil, fmt.Errorf("failed to refresh service: %v", err)
	}

	var err error

	log := pfxlog.Logger().WithField("serviceName", serviceName)

	log.Debug("refreshing service")

	serviceDetail, err := context.CtrlClt.GetService(serviceName)
	if err != nil {
		target := &service.ListServicesUnauthorized{}
		if errors.As(err, &target) {
			log.Info("attempting to re-authenticate")
			if authErr := context.Authenticate(); authErr != nil {
				log.WithError(authErr).Error("unable to re-authenticate during service refresh")
				return nil, err
			}
			if serviceDetail, err = context.CtrlClt.GetService(serviceName); err != nil {
				return nil, err
			}
		} else {
			return nil, err
		}
	}

	context.processSingleServiceUpdate(serviceName, serviceDetail)

	return serviceDetail, nil
}

func (context *ContextImpl) runRefreshes() {
	log := pfxlog.Logger()
	svcRefreshInterval := context.options.RefreshInterval

	if svcRefreshInterval == 0 {
		svcRefreshInterval = DefaultServiceRefreshInterval
	}
	if svcRefreshInterval < MinRefreshInterval {
		svcRefreshInterval = MinRefreshInterval
	}
	svcRefreshTick := time.NewTicker(svcRefreshInterval)
	defer svcRefreshTick.Stop()

	sessionRefreshInterval := context.options.SessionRefreshInterval
	if sessionRefreshInterval == 0 {
		sessionRefreshInterval = DefaultSessionRefreshInterval
	}
	if sessionRefreshInterval < MinRefreshInterval {
		sessionRefreshInterval = MinRefreshInterval
	}

	sessionRefreshTick := time.NewTicker(sessionRefreshInterval)
	defer sessionRefreshTick.Stop()

	refreshAt := time.Now().Add(30 * time.Second)
	if currentApiSession := context.CtrlClt.GetCurrentApiSession(); currentApiSession != nil && currentApiSession.ExpiresAt != nil {
		refreshAt = time.Time(*currentApiSession.ExpiresAt).Add(-10 * time.Second)
	}

	for {
		select {
		case <-context.closeNotify:
			return

		case <-time.After(time.Until(refreshAt)):
			exp, err := context.CtrlClt.Refresh()
			if err != nil {
				log.Errorf("could not refresh apiSession: %v", err)

				refreshAt = time.Now().Add(5 * time.Second)
			} else {
				refreshAt = exp.Add(-10 * time.Second)
				log.Debugf("apiSession refreshed, new expiration[%s]", *exp)
			}

		case <-svcRefreshTick.C:
			log.Debug("refreshing services")
			if err := context.refreshServices(false); err != nil {
				log.WithError(err).Error("failed to load service updates")
			}

		case <-sessionRefreshTick.C:
			log.Debug("refreshing sessions")
			context.refreshSessions()
		}
	}
}

func (context *ContextImpl) EnsureAuthenticated(options edge.ConnOptions) error {
	operation := func() error {
		pfxlog.Logger().Info("attempting to establish new api session")
		err := context.Authenticate()
		if err != nil {
			return backoff.Permanent(err)
		}

		return err
	}
	expBackoff := backoff.NewExponentialBackOff()
	expBackoff.MaxInterval = 10 * time.Second
	expBackoff.MaxElapsedTime = options.GetConnectTimeout()

	return backoff.Retry(operation, expBackoff)
}

func (context *ContextImpl) GetCurrentIdentity() (*rest_model.IdentityDetail, error) {
	if err := context.ensureApiSession(); err != nil {
		return nil, errors.Wrap(err, "failed to establish api session")
	}

	return context.CtrlClt.GetCurrentIdentity()
}

func (context *ContextImpl) setUnauthenticated() {
<<<<<<< HEAD
	willEmit := context.CtrlClt.ApiSession != nil
	prevApiSession := context.CtrlClt.ApiSession

	context.CtrlClt.ApiSession = nil
=======
	prevApiSession := context.CtrlClt.CurrentAPISessionDetail.Swap(nil)
	willEmit := prevApiSession != nil

>>>>>>> 81b3733f
	context.CtrlClt.ApiSessionCertificate = nil

	context.CloseAllEdgeRouterConns()

	if willEmit {
		context.Emit(EventAuthenticationStateUnauthenticated, prevApiSession)
	}
}

func (context *ContextImpl) authenticate() error {
	logrus.Debug("attempting to authenticate")
	context.services = cmap.New[*rest_model.ServiceDetail]()
	context.sessions = cmap.New[*rest_model.SessionDetail]()
	context.intercepts = cmap.New[*edge.InterceptV1Config]()

	context.setUnauthenticated()

	apiSession, err := context.CtrlClt.Authenticate()

	if err != nil {
		return err
	}

	if apiSession.CurrentAPISessionDetail != nil && len(apiSession.AuthQueries) != 0 {
		context.Emit(EventAuthenticationStatePartial, apiSession)
		for _, authQuery := range apiSession.AuthQueries {
			if err := context.handleAuthQuery(authQuery); err != nil {
				return err
			}
		}

		return nil
	}

	return context.onFullAuth(apiSession)
}

func (context *ContextImpl) Reauthenticate() error {
<<<<<<< HEAD
	context.CtrlClt.ApiSession = nil
=======
	context.CtrlClt.CurrentAPISessionDetail.Store(nil)
>>>>>>> 81b3733f
	context.CtrlClt.ApiSessionCertificate = nil

	return context.authenticate()
}

func (context *ContextImpl) Authenticate() error {
	if context.CtrlClt.GetCurrentApiSession() != nil {
		logrus.Debug("previous apiSession detected, checking if valid")
		if _, err := context.CtrlClt.Refresh(); err == nil {
			logrus.Info("previous apiSession refreshed")
			return nil
		} else {
			logrus.WithError(err).Info("previous apiSession failed to refresh, attempting to authenticate")
		}
	}

	return context.authenticate()
}

func (context *ContextImpl) CloseAllEdgeRouterConns() {
	for entry := range context.routerConnections.IterBuffered() {
		key, val := entry.Key, entry.Val
		if !val.IsClosed() {
			if err := val.Close(); err != nil {
				pfxlog.Logger().WithError(err).Error("error while closing edge router connection")
			}
		}

		context.routerConnections.Remove(key)
	}
}

func (context *ContextImpl) onFullAuth(apiSession *rest_model.CurrentAPISessionDetail) error {
	var doOnceErr error
	context.firstAuthOnce.Do(func() {
		if context.options.OnContextReady != nil {
			context.options.OnContextReady(context)
		}
		go context.runRefreshes()

		metricsTags := map[string]string{
			"srcId": apiSession.Identity.ID,
		}

		context.metrics = metrics.NewRegistry(apiSession.Identity.Name, metricsTags)
	})

	context.Emit(EventAuthenticationStateFull, apiSession)

	// get services
	if err := context.RefreshServices(); err != nil {
		doOnceErr = err
	}

	return doOnceErr
}

func (context *ContextImpl) AddZitiMfaHandler(handler func(query *rest_model.AuthQueryDetail, response MfaCodeResponse) error) {
	context.authQueryHandlers[string(rest_model.MfaProvidersZiti)] = handler
}

func (context *ContextImpl) authenticateMfa(code string) error {
	if err := context.CtrlClt.AuthenticateMFA(code); err != nil {
		return err
	}

	if _, err := context.CtrlClt.Refresh(); err != nil {
		return err
	}

<<<<<<< HEAD
	if context.CtrlClt.ApiSession != nil && len(context.CtrlClt.ApiSession.AuthQueries) == 0 {
		return context.onFullAuth()
=======
	if currentApiSession := context.CtrlClt.GetCurrentApiSession(); currentApiSession != nil && len(currentApiSession.AuthQueries) == 0 {
		return context.onFullAuth(currentApiSession)
>>>>>>> 81b3733f
	}

	return nil
}

func (context *ContextImpl) handleAuthQuery(authQuery *rest_model.AuthQueryDetail) error {
	context.Emit(EventAuthQuery, authQuery)

	if *authQuery.Provider == rest_model.MfaProvidersZiti {
		handler := context.authQueryHandlers[string(rest_model.MfaProvidersZiti)]

		context.Emit(EventMfaTotpCode, authQuery, MfaCodeResponse(context.authenticateMfa))

		if handler == nil {
			pfxlog.Logger().Errorf("no callback handler registered for provider: %v, event will still be emitted", *authQuery.Provider)
		} else {
			return handler(authQuery, context.authenticateMfa)
		}

		return nil
	}

	return fmt.Errorf("unsupported MFA provider: %v", authQuery.Provider)
}

func (context *ContextImpl) Dial(serviceName string) (edge.Conn, error) {
	defaultOptions := &DialOptions{ConnectTimeout: 5 * time.Second}
	return context.DialWithOptions(serviceName, defaultOptions)
}

func (context *ContextImpl) DialWithOptions(serviceName string, options *DialOptions) (edge.Conn, error) {
	edgeDialOptions := &edge.DialOptions{
		ConnectTimeout: options.ConnectTimeout,
		Identity:       options.Identity,
		AppData:        options.AppData,
	}
	if edgeDialOptions.GetConnectTimeout() == 0 {
		edgeDialOptions.ConnectTimeout = 15 * time.Second
	}

	if err := context.ensureApiSession(); err != nil {
		return nil, fmt.Errorf("failed to dial: %v", err)
	}

	svc, ok := context.GetService(serviceName)
	if !ok {
		return nil, errors.Errorf("service '%s' not found", serviceName)
	}

	context.CtrlClt.PostureCache.AddActiveService(*svc.ID)

	edgeDialOptions.CallerId = context.CtrlClt.GetCurrentApiSession().Identity.Name

	session, err := context.GetSession(*svc.ID)
	if err != nil {
		context.deleteServiceSessions(*svc.ID)
		if session, err = context.createSessionWithBackoff(svc, SessionType(SessionDial), options); err != nil {
			return nil, errors.Wrapf(err, "unable to dial service '%v'", serviceName)
		}
	}

	pfxlog.Logger().WithField("sessionId", *session.ID).WithField("sessionToken", session.Token).Debug("connecting with session")
	conn, err := context.dialSession(svc, session, edgeDialOptions)
	if err == nil {
		return conn, nil
	}

	var refreshErr error
	if _, refreshErr = context.refreshSession(session); refreshErr == nil {
		// if the session wasn't expired, no reason to try again, return the failure
		return nil, errors.Wrapf(err, "unable to dial service '%s'", serviceName)
	}

	context.deleteServiceSessions(*svc.ID)
	if session, refreshErr = context.createSessionWithBackoff(svc, SessionType(SessionDial), options); refreshErr != nil {
		// couldn't create a new session, report the error
		return nil, errors.Wrapf(refreshErr, "unable to dial service '%s'", serviceName)
	}

	// retry with new session
	conn, err = context.dialSession(svc, session, edgeDialOptions)
	if err == nil {
		return conn, nil
	}

	return nil, errors.Wrapf(err, "unable to dial service '%s'", serviceName)
}

// GetServiceForAddr finds the service with intercept that matches best to given address
func (context *ContextImpl) GetServiceForAddr(network, hostname string, port uint16) (*rest_model.ServiceDetail, int, error) {
	var svc *rest_model.ServiceDetail
	score := math.MaxInt
	lowestFound := false
	context.intercepts.IterCb(func(key string, intercept *edge.InterceptV1Config) {
		if lowestFound {
			return
		}

		sc := intercept.Match(network, hostname, port)
		if sc != -1 {
			if score > sc {
				score = sc
				svc = intercept.Service
			} else if score == sc && *intercept.Service.Name < *svc.Name { // if score is the same, pick alphabetically first service
				score = sc
				svc = intercept.Service
			}

			if sc == 0 {
				lowestFound = true
			}
		}
	})

	if svc == nil {
		return nil, -1, errors.Errorf("no service for address[%s:%s:%d]", network, hostname, port)
	}

	return svc, score, nil
}

func (context *ContextImpl) dialServiceFromAddr(service, network, host string, port uint16) (edge.Conn, error) {
	appdata := make(map[string]any)
	appdata["dst_protocol"] = network
	appdata["dst_port"] = strconv.Itoa(int(port))
	ip := net.ParseIP(host)
	if len(ip) != 0 {
		appdata["dst_ip"] = host
	} else {
		appdata["dst_hostname"] = host
	}

	options := &DialOptions{
		ConnectTimeout: 5 * time.Second,
	}
	appdataJson, _ := json.Marshal(appdata)
	options.AppData = appdataJson

	return context.DialWithOptions(service, options)
}

func (context *ContextImpl) DialAddr(network string, addr string) (edge.Conn, error) {
	host, portStr, err := net.SplitHostPort(addr)

	if err != nil {
		return nil, err
	}

	port, err := strconv.Atoi(portStr)
	if err != nil {
		return nil, err
	}

	network = normalizeProtocol(network)

	svc, _, err := context.GetServiceForAddr(network, host, uint16(port))
	if err != nil {
		return nil, err
	}

	return context.dialServiceFromAddr(*svc.Name, network, host, uint16(port))
}

func (context *ContextImpl) dialSession(service *rest_model.ServiceDetail, session *rest_model.SessionDetail, options *edge.DialOptions) (edge.Conn, error) {
	edgeConnFactory, err := context.getEdgeRouterConn(session, options)
	if err != nil {
		return nil, err
	}
	return edgeConnFactory.Connect(service, session, options)
}

func (context *ContextImpl) ensureApiSession() error {
	if context.CtrlClt.GetCurrentApiSession() == nil {
		if err := context.Authenticate(); err != nil {
			return fmt.Errorf("no apiSession, authentication attempt failed: %v", err)
		}
	}
	return nil
}

func (context *ContextImpl) Listen(serviceName string) (edge.Listener, error) {
	return context.ListenWithOptions(serviceName, DefaultListenOptions())
}

func (context *ContextImpl) ListenWithOptions(serviceName string, options *ListenOptions) (edge.Listener, error) {
	if err := context.ensureApiSession(); err != nil {
		return nil, fmt.Errorf("failed to listen: %v", err)
	}

	if s, ok := context.GetService(serviceName); ok {
		return context.listenSession(s, options)
	}
	return nil, errors.Errorf("service '%s' not found in ziti network", serviceName)
}

func (context *ContextImpl) listenSession(service *rest_model.ServiceDetail, options *ListenOptions) (edge.Listener, error) {
	edgeListenOptions := edge.NewListenOptions()
	edgeListenOptions.Cost = options.Cost
	edgeListenOptions.Precedence = edge.Precedence(options.Precedence)
	edgeListenOptions.ConnectTimeout = options.ConnectTimeout
	edgeListenOptions.MaxConnections = options.MaxConnections
	edgeListenOptions.Identity = options.Identity
	edgeListenOptions.BindUsingEdgeIdentity = options.BindUsingEdgeIdentity
	edgeListenOptions.ManualStart = options.ManualStart

	if edgeListenOptions.ConnectTimeout == 0 {
		edgeListenOptions.ConnectTimeout = time.Minute
	}

	if edgeListenOptions.MaxConnections < 1 {
		edgeListenOptions.MaxConnections = 1
	}

	if listenerMgr, err := newListenerManager(service, context, edgeListenOptions, options.WaitForNEstablishedListeners); err != nil {
		return nil, err
	} else {
		return listenerMgr.listener, nil
	}
}

func (context *ContextImpl) getEdgeRouterConn(session *rest_model.SessionDetail, options edge.ConnOptions) (edge.RouterConn, error) {
	logger := pfxlog.Logger().WithField("sessionId", *session.ID)

<<<<<<< HEAD
	if refreshedSession, err := context.refreshSession(session); err != nil {
		target := &rest_session.DetailSessionNotFound{}
		if errors.As(err, &target) {
			sessionKey := fmt.Sprintf("%s:%s", session.Service.ID, *session.Type)
			context.sessions.Remove(sessionKey)
		}
=======
	if len(session.EdgeRouters) == 0 {
		if refreshedSession, err := context.refreshSession(*session.ID); err != nil {
			target := &rest_session.DetailSessionNotFound{}
			if errors.As(err, &target) {
				sessionKey := fmt.Sprintf("%s:%s", session.Service.ID, *session.Type)
				context.sessions.Remove(sessionKey)
			}
>>>>>>> 81b3733f

			return nil, fmt.Errorf("no edge routers available, refresh errored: %v", err)
		} else {
			if len(refreshedSession.EdgeRouters) == 0 {
				return nil, errors.New("no edge routers available, refresh yielded no new edge routers")
			}

			session = refreshedSession
		}
	}

	// go through connected routers first
	bestLatency := time.Duration(math.MaxInt64)
	var bestER edge.RouterConn
	var unconnected []*rest_model.SessionEdgeRouter
	for _, edgeRouter := range session.EdgeRouters {
		for proto, addr := range edgeRouter.SupportedProtocols {
			addr = strings.Replace(addr, "://", ":", 1)
			edgeRouter.SupportedProtocols[proto] = addr
			if er, found := context.routerConnections.Get(addr); found {
				h := context.metrics.Histogram("latency." + addr).(metrics2.Histogram)
				if h.Mean() < float64(bestLatency) {
					bestLatency = time.Duration(int64(h.Mean()))
					bestER = er
				}
			} else {
				unconnected = append(unconnected, edgeRouter)
			}
		}
	}

	var ch chan *edgeRouterConnResult
	if bestER == nil {
		ch = make(chan *edgeRouterConnResult, len(unconnected))
	}

	for _, edgeRouter := range unconnected {
		for _, addr := range edgeRouter.SupportedProtocols {
			if context.options.isEdgeRouterUrlAccepted(addr) {
				go context.connectEdgeRouter(*edgeRouter.Name, addr, ch)
			}
		}
	}

	if bestER != nil {
		logger.Debugf("selected router[%s@%s] for best latency(%d ms)",
			bestER.GetRouterName(), bestER.Key(), bestLatency.Milliseconds())
		return bestER, nil
	}

	timeout := time.After(options.GetConnectTimeout())
	for {
		select {
		case f := <-ch:
			if f.routerConnection != nil {
				logger.Debugf("using edgeRouter[%s]", f.routerConnection.Key())
				return f.routerConnection, nil
			}
		case <-timeout:
			return nil, errors.New("no edge routers connected in time")
		}
	}
}

// updateToken attempts to update all connected edge router tokens. Each update is bounded by the
// supplied timeout duration. The requests are sent out concurrently and this function blocks until
// they all return or timeout. The results are a map of router key -> error or nil.
func (context *ContextImpl) updateToken(newToken string, timeout time.Duration) map[string]error {
	var errs map[string]error = nil

	group := sync.WaitGroup{}
	for tuple := range context.routerConnections.IterBuffered() {
		routerConn := tuple.Val
		group.Add(1)

		go func() {
			err := routerConn.UpdateToken(newToken, timeout)

			if err != nil {
				if errs == nil {
					errs = map[string]error{}
				}
				errs[routerConn.Key()] = err
			}

			group.Done()
		}()
	}

	group.Wait()

	return errs
}

// updateTokenCh provides the same functionality as updateToken but is non-blocking. The chan result is a map of
// router keys -> error values or nil.
func (context *ContextImpl) updateTokenCh(newToken string, timeout time.Duration) chan map[string]error {
	ch := make(chan map[string]error, 1)

	go func() {
		errs := context.updateToken(newToken, timeout)
		ch <- errs
	}()

	return ch
}

func (context *ContextImpl) connectEdgeRouter(routerName, ingressUrl string, ret chan *edgeRouterConnResult) {
	logger := pfxlog.Logger()

	retF := func(res *edgeRouterConnResult) {
		select {
		case ret <- res:
		default:
		}
	}

	if conn, found := context.routerConnections.Get(ingressUrl); found {
		if !conn.IsClosed() {
			retF(&edgeRouterConnResult{routerUrl: ingressUrl, routerConnection: conn})
			return
		} else {
			context.routerConnections.Remove(ingressUrl)
		}
	}

	ingAddr, err := transport.ParseAddress(ingressUrl)
	if err != nil {
		logger.WithError(err).Errorf("failed to parse url[%s]", ingressUrl)
		retF(&edgeRouterConnResult{routerUrl: ingressUrl, err: err})
		return
	}

	currentApiSession := context.CtrlClt.GetCurrentApiSession()
	if currentApiSession == nil {
		retF(&edgeRouterConnResult{routerUrl: ingressUrl, err: errors.New("not authenticated to controller")})
		return
	}

	pfxlog.Logger().Debugf("connection to edge router using api session token %v", *currentApiSession.Token)
	id, err := context.CtrlClt.GetIdentity()

	if err != nil {
		retF(&edgeRouterConnResult{routerUrl: ingressUrl, err: err})
	}

	dialer := channel.NewClassicDialer(identity.NewIdentity(id), ingAddr, map[int32][]byte{
<<<<<<< HEAD
		edge.SessionTokenHeader: context.CtrlClt.GetCurrentApiSession().GetToken(),
=======
		edge.SessionTokenHeader: []byte(*currentApiSession.Token),
>>>>>>> 81b3733f
	})

	start := time.Now().UnixNano()
	edgeConn := network.NewEdgeConnFactory(routerName, ingressUrl, context)
	ch, err := channel.NewChannel(fmt.Sprintf("ziti-sdk[router=%v]", ingressUrl), dialer, edgeConn, nil)
	if err != nil {
		logger.Error(err)
		retF(&edgeRouterConnResult{routerUrl: ingressUrl, err: err})
		return
	}
	connectTime := time.Duration(time.Now().UnixNano() - start)
	logger.Debugf("routerConn[%s@%s] connected in %d ms", routerName, ingressUrl, connectTime.Milliseconds())

	if versionHeader, found := ch.Underlay().Headers()[channel.HelloVersionHeader]; found {
		versionInfo, err := versions.StdVersionEncDec.Decode(versionHeader)
		if err != nil {
			pfxlog.Logger().Errorf("could not parse hello version header: %v", err)
		} else {
			pfxlog.Logger().
				WithField("os", versionInfo.OS).
				WithField("arch", versionInfo.Arch).
				WithField("version", versionInfo.Version).
				WithField("revision", versionInfo.Revision).
				WithField("buildDate", versionInfo.BuildDate).
				Debug("connected to edge router")
		}
	}

	logger.Debugf("connected to %s", ingressUrl)

	context.Emit(EventRouterConnected, edgeConn.GetRouterName(), edgeConn.Key())

	useConn := context.routerConnections.Upsert(ingressUrl, edgeConn,
		func(exist bool, oldV edge.RouterConn, newV edge.RouterConn) edge.RouterConn {
			if exist { // use the routerConnection already in the map, close new one
				pfxlog.Logger().Infof("connection to %s already established, closing duplicate connection", ingressUrl)
				go func() {
					if err := newV.Close(); err != nil {
						pfxlog.Logger().Errorf("unable to close router connection (%v)", err)
					}
				}()
				return oldV
			}
			h := context.metrics.Histogram("latency." + ingressUrl)
			h.Update(int64(connectTime))

			latencyProbeConfig := &latency.ProbeConfig{
				Channel:  ch,
				Interval: LatencyCheckInterval,
				Timeout:  LatencyCheckTimeout,
				ResultHandler: func(resultNanos int64) {
					h.Update(resultNanos)
				},
				TimeoutHandler: func() {
					logrus.Errorf("latency timeout after [%s]", LatencyCheckTimeout)
					if ch.GetTimeSinceLastRead() > LatencyCheckInterval {
						// No traffic on channel, no response. Close the channel
						logrus.Error("no read traffic on channel since before latency probe was sent, closing channel")
						_ = ch.Close()
					}
				},
				ExitHandler: func() {
					h.Dispose()
				},
			}

			go latency.ProbeLatencyConfigurable(latencyProbeConfig)
			return newV
		})

	retF(&edgeRouterConnResult{routerUrl: ingressUrl, routerConnection: useConn})
}

func (context *ContextImpl) GetServiceId(name string) (string, bool, error) {
	if err := context.ensureApiSession(); err != nil {
		return "", false, fmt.Errorf("failed to get service id: %v", err)
	}

	if svc, found := context.GetService(name); found {
		return *svc.ID, true, nil
	}

	return "", false, nil
}

func (context *ContextImpl) GetService(name string) (*rest_model.ServiceDetail, bool) {
	if err := context.ensureApiSession(); err != nil {
		pfxlog.Logger().Warnf("failed to get service: %v", err)
		return nil, false
	}

	if svc, found := context.services.Get(name); !found {
		return nil, false
	} else {
		return svc, true
	}
}

func (context *ContextImpl) GetServices() ([]rest_model.ServiceDetail, error) {
	if err := context.ensureApiSession(); err != nil {
		return nil, fmt.Errorf("failed to get services: %v", err)
	}

	var res []rest_model.ServiceDetail
	context.services.IterCb(func(key string, svc *rest_model.ServiceDetail) {
		res = append(res, *svc)
	})

	return res, nil
}

func (context *ContextImpl) GetServiceTerminators(serviceName string, offset, limit int) ([]*rest_model.TerminatorClientDetail, int, error) {
	svc, found := context.GetService(serviceName)
	if !found {
		return nil, 0, errors.Errorf("did not find service named %v", serviceName)
	}
	return context.CtrlClt.GetServiceTerminators(svc, offset, limit)
}

func (context *ContextImpl) GetSession(serviceId string) (*rest_model.SessionDetail, error) {
	return context.getOrCreateSession(serviceId, SessionType(SessionDial))
}

func (context *ContextImpl) getOrCreateSession(serviceId string, sessionType SessionType) (*rest_model.SessionDetail, error) {
	sessionKey := fmt.Sprintf("%s:%s", serviceId, sessionType)

	cache := string(sessionType) == string(SessionDial)

	// Can't cache Bind sessions, as we use session tokens for routing. If there are multiple binds on a single
	// session routing information will get overwritten
	if cache {
		session, ok := context.sessions.Get(sessionKey)
		if ok {
			return session, nil
		}
	}

	context.CtrlClt.PostureCache.AddActiveService(serviceId)
	session, err := context.CtrlClt.CreateSession(serviceId, sessionType)

	if err != nil {
		return nil, err
	}
	context.cacheSession("create", session)
	return session, nil
}

func (context *ContextImpl) createSessionWithBackoff(service *rest_model.ServiceDetail, sessionType SessionType, options edge.ConnOptions) (*rest_model.SessionDetail, error) {
	expBackoff := backoff.NewExponentialBackOff()

	if sessionType == SessionType(rest_model.DialBindDial) {
		expBackoff.InitialInterval = 50 * time.Millisecond
	} else {
		expBackoff.InitialInterval = time.Second
	}

	expBackoff.MaxInterval = 10 * time.Second
	expBackoff.MaxElapsedTime = options.GetConnectTimeout()

	var session *rest_model.SessionDetail
	operation := func() error {
		latestSvc, _ := context.services.Get(*service.Name)
		if latestSvc != nil && *latestSvc.ID != *service.ID {
			pfxlog.Logger().
				WithField("serviceName", *service.Name).
				WithField("oldServiceId", *service.ID).
				WithField("newServiceId", *latestSvc.ID).
				Info("service id changed, service was recreated")
			service = latestSvc
		}

		s, err := context.createSession(service, sessionType)
		if err != nil {
			return err
		}
		session = s
		return nil
	}

	if session != nil {
		context.CtrlClt.PostureCache.AddActiveService(*service.ID)
		context.cacheSession("create", session)
	}

	return session, backoff.Retry(operation, expBackoff)
}

func (context *ContextImpl) createSession(service *rest_model.ServiceDetail, sessionType SessionType) (*rest_model.SessionDetail, error) {
	start := time.Now()
	logger := pfxlog.Logger()
	logger.Debugf("establishing %s session to service %s", sessionType, *service.Name)
	session, err := context.getOrCreateSession(*service.ID, sessionType)
	if err != nil {
		logger.WithError(err).WithField("errorType", fmt.Sprintf("%T", err)).Warnf("failure creating %s session to service %s", sessionType, *service.Name)
		var target error = &rest_session.CreateSessionUnauthorized{}
		if errors.As(err, &target) {
			if err := context.Authenticate(); err != nil {
				target = &authentication.AuthenticateUnauthorized{}
				if errors.As(err, &target) {
					return nil, backoff.Permanent(err)
				}
				return nil, err
			}
		}

		target = &rest_session.CreateSessionNotFound{}
		if errors.As(err, &target) {
			if refreshErr := context.refreshServices(false); refreshErr != nil {
				logger.WithError(refreshErr).Info("failed to refresh services after create session returned 404 (likely for service)")
			}
		}

		return nil, err
	}
	elapsed := time.Since(start)
	logger.Debugf("successfully created %s session to service %s in %vms", sessionType, *service.Name, elapsed.Milliseconds())
	return session, nil
}

func (context *ContextImpl) refreshSession(session *rest_model.SessionDetail) (*rest_model.SessionDetail, error) {
	var refreshedSession *rest_model.SessionDetail
	var err error
	if strings.HasPrefix(*session.Token, apis.JwtTokenPrefix) {
		refreshedSession, err = context.CtrlClt.GetSessionFromJwt(*session.Token)
	} else {
		refreshedSession, err = context.CtrlClt.GetSession(*session.ID)
	}

	if err != nil {
		return nil, err
	}

	context.cacheSession("refresh", refreshedSession)
	return refreshedSession, nil
}

func (context *ContextImpl) cacheSession(op string, session *rest_model.SessionDetail) {
	sessionKey := fmt.Sprintf("%s:%s", session.ServiceID, *session.Type)

	if *session.Type == SessionDial {
		if op == "create" {
			context.sessions.Set(sessionKey, session)
		} else if op == "refresh" {
			// N.B.: refreshed sessions do not contain token so update stored session object with updated edgeRouters
			isUpdate := false
			val := context.sessions.Upsert(sessionKey, session, func(exist bool, valueInMap *rest_model.SessionDetail, newValue *rest_model.SessionDetail) *rest_model.SessionDetail {
				isUpdate = exist
				return newValue
			})
			if isUpdate {
				existingSession := val
				existingSession.EdgeRouters = session.EdgeRouters
			}
		}
	}
}

func (context *ContextImpl) deleteServiceSessions(svcId string) {
	context.sessions.Remove(fmt.Sprintf("%s:%s", svcId, SessionBind))
	context.sessions.Remove(fmt.Sprintf("%s:%s", svcId, SessionDial))
}

func (context *ContextImpl) Close() {
	if context.closed.CompareAndSwap(false, true) {
		close(context.closeNotify)

		context.CloseAllEdgeRouterConns()

	}
}

func (context *ContextImpl) Metrics() metrics.Registry {
	return context.metrics
}

func (context *ContextImpl) EnrollZitiMfa() (*rest_model.DetailMfa, error) {
	return context.CtrlClt.EnrollMfa()
}

func (context *ContextImpl) VerifyZitiMfa(code string) error {
	return context.CtrlClt.VerifyMfa(code)
}
func (context *ContextImpl) RemoveZitiMfa(code string) error {
	return context.CtrlClt.RemoveMfa(code)
}

type waitForNHelper struct {
	count  uint
	mgr    *listenerManager
	notify chan struct{}
	closed atomic.Bool
}

func (self *waitForNHelper) Notify(eventType ListenEventType) {
	if eventType == ListenerEstablished && self.mgr.listener.GetEstablishedCount() >= self.count {
		if self.closed.CompareAndSwap(false, true) {
			close(self.notify)
		}
	}
}

func (self *waitForNHelper) WaitForN(timeout time.Duration) error {
	select {
	case <-time.After(timeout):
		return fmt.Errorf("timed out waiting for %v listeners to be established, only had %v", self.count, self.mgr.listener.GetEstablishedCount())
	case <-self.notify:

	}
	return nil
}

func newListenerManager(service *rest_model.ServiceDetail, context *ContextImpl, options *edge.ListenOptions, waitForN uint) (*listenerManager, error) {
	now := time.Now()

	var keyPair *kx.KeyPair
	if service.EncryptionRequired != nil && *service.EncryptionRequired {
		var err error
		keyPair, err = kx.NewKeyPair()
		if err != nil {
			return nil, errors.Wrapf(err, "unable to create end-to-end encrytpion key-pair while hosting service '%s'", *service.Name)
		}
	}

	options.KeyPair = keyPair
	options.ListenerId = uuid.NewString()

	listenerMgr := &listenerManager{
		service:           service,
		context:           context,
		options:           options,
		routerConnections: map[string]edge.RouterConn{},
		connects:          map[string]time.Time{},
		connectChan:       make(chan *edgeRouterConnResult, 3),
		eventChan:         make(chan listenerEvent),
		disconnectedTime:  &now,
	}

	listenerMgr.listener = network.NewMultiListener(service, listenerMgr.GetCurrentSession)

	var helper *waitForNHelper
	if waitForN > 0 {
		helper = &waitForNHelper{
			count:  waitForN,
			mgr:    listenerMgr,
			notify: make(chan struct{}),
		}
		listenerMgr.AddObserver(helper)
		defer listenerMgr.RemoveObserver(helper)
	}

	go listenerMgr.run()

	if helper != nil {
		if err := helper.WaitForN(options.ConnectTimeout); err != nil {
			result := errorz.MultipleErrors{}
			result = append(result, err)
			if closeErr := listenerMgr.listener.Close(); closeErr != nil {
				result = append(result, closeErr)
			}
			return nil, result.ToError()
		}
	}

	return listenerMgr, nil
}

type listenerManager struct {
	service            *rest_model.ServiceDetail
	context            *ContextImpl
	session            *rest_model.SessionDetail
	options            *edge.ListenOptions
	routerConnections  map[string]edge.RouterConn
	connects           map[string]time.Time
	listener           network.MultiListener
	connectChan        chan *edgeRouterConnResult
	eventChan          chan listenerEvent
	sessionRefreshTime time.Time
	disconnectedTime   *time.Time
	observers          concurrenz.CopyOnWriteSlice[ListenEventObserver]
}

func (mgr *listenerManager) AddObserver(observer ListenEventObserver) {
	mgr.observers.Append(observer)
}

func (mgr *listenerManager) RemoveObserver(observer ListenEventObserver) {
	mgr.observers.Delete(observer)
}

func (mgr *listenerManager) notify(eventType ListenEventType) {
	for _, observer := range mgr.observers.Value() {
		go observer.Notify(eventType)
	}
}

func (mgr *listenerManager) run() {
	// need to either establish a session, or fail if we can't create one
	for mgr.session == nil {
		mgr.createSessionWithBackoff()
	}

	mgr.makeMoreListeners()

	if mgr.options.BindUsingEdgeIdentity {
		mgr.options.Identity = mgr.context.CtrlClt.GetCurrentApiSession().Identity.Name
	}

	if mgr.options.Identity != "" {
		id, err := mgr.context.CtrlClt.GetIdentity()

		if err != nil {
			panic("could not get identity during run")
		}

		identitySecret, err := signing.AssertIdentityWithSecret(id.Cert().PrivateKey)
		if err != nil {
			pfxlog.Logger().Errorf("failed to sign identity: %v", err)
		} else {
			mgr.options.IdentitySecret = string(identitySecret)
		}
	}

	ticker := time.NewTicker(250 * time.Millisecond)

	defer ticker.Stop()

	refreshSessionTimerInterval := 10 * time.Second

	for !mgr.listener.IsClosed() {
		var refreshSessionTimer *time.Timer
		if len(mgr.session.EdgeRouters) == 0 {
			refreshSessionTimer = time.NewTimer(refreshSessionTimerInterval)
		} else if len(mgr.session.EdgeRouters) < mgr.options.MaxConnections {
			if refreshSessionTimerInterval < 5*time.Minute {
				refreshSessionTimerInterval = 5 * time.Minute
			}
			refreshSessionTimer = time.NewTimer(refreshSessionTimerInterval)
		}

		if refreshSessionTimer != nil {
			refreshSessionTimerInterval *= 2
			if refreshSessionTimerInterval > 30*time.Minute {
				refreshSessionTimerInterval = 30 * time.Minute
			}
		} else {
			refreshSessionTimerInterval = 10 * time.Second
		}

		var refreshSessionTimerC <-chan time.Time
		if refreshSessionTimer != nil {
			refreshSessionTimerC = refreshSessionTimer.C
		}

		//goland:noinspection GoNilness
		select {
		case routerConnectionResult := <-mgr.connectChan:
			mgr.handleRouterConnectResult(routerConnectionResult)
		case event := <-mgr.eventChan:
			event.handle(mgr)
		case <-refreshSessionTimerC:
			mgr.refreshSession()
		case <-ticker.C:
			mgr.makeMoreListeners()
		case <-mgr.options.GetEventChannel():
			mgr.notify(ListenerEstablished)
		case <-mgr.context.closeNotify:
			mgr.listener.CloseWithError(errors.New("context closed"))
		}

		if refreshSessionTimer != nil {
			refreshSessionTimer.Stop()
		}
	}
}

func (mgr *listenerManager) handleRouterConnectResult(result *edgeRouterConnResult) {
	delete(mgr.connects, result.routerUrl)
	routerConnection := result.routerConnection
	if routerConnection == nil {
		return
	}

	if len(mgr.routerConnections) < mgr.options.MaxConnections {
		if _, ok := mgr.routerConnections[routerConnection.GetRouterName()]; !ok {
			mgr.routerConnections[routerConnection.GetRouterName()] = routerConnection
			pfxlog.Logger().
				WithField("serviceName", *mgr.service.Name).
				WithField("listenerCount", len(mgr.routerConnections)).
				Debugf("establishing listener to %s", routerConnection.Key())
			go mgr.createListener(routerConnection, mgr.session)
		}
	} else {
		pfxlog.Logger().Debugf("ignoring connection to %v, already have max connections %v", result.routerUrl, len(mgr.routerConnections))
	}
}

func (mgr *listenerManager) createListener(routerConnection edge.RouterConn, session *rest_model.SessionDetail) {
	start := time.Now()
	logger := pfxlog.Logger().WithField("serviceName", *mgr.service.Name)
	svc := mgr.listener.GetService()
	listener, err := routerConnection.Listen(svc, session, mgr.options)
	elapsed := time.Since(start)
	if err == nil {
		logger.Debugf("listener established to %v in %vms", routerConnection.Key(), elapsed.Milliseconds())
		mgr.listener.AddListener(listener, func() {
			select {
			case mgr.eventChan <- &routerConnectionListenFailedEvent{router: routerConnection.GetRouterName()}:
			case <-mgr.context.closeNotify:
				logger.Debugf("listener closed, exiting from createListener")
			}
		})
		mgr.eventChan <- listenSuccessEvent{}
		if !routerConnection.GetBoolHeader(edge.SupportsBindSuccessHeader) {
			select {
			case mgr.options.GetEventChannel() <- &edge.ListenerEvent{EventType: edge.ListenerEstablished}:
			default:
			}
		}
	} else {
		logger.Errorf("creating listener failed after %vms: %v", elapsed.Milliseconds(), err)
		mgr.listener.NotifyOfChildError(err)
		select {
		case mgr.eventChan <- &routerConnectionListenFailedEvent{router: routerConnection.GetRouterName()}:
		case <-mgr.context.closeNotify:
			logger.Debugf("listener closed, exiting from createListener")
		}
	}
}

func (mgr *listenerManager) makeMoreListeners() {
	if mgr.listener.IsClosed() || len(mgr.routerConnections) >= mgr.options.MaxConnections || len(mgr.session.EdgeRouters) <= len(mgr.routerConnections) {
		return
	}

	for _, edgeRouter := range mgr.session.EdgeRouters {
		if _, ok := mgr.routerConnections[*edgeRouter.Name]; ok {
			// already connected to this router
			continue
		}

		for _, routerUrl := range edgeRouter.Urls {
			if !mgr.context.options.isEdgeRouterUrlAccepted(routerUrl) {
				continue
			}

			if _, ok := mgr.connects[routerUrl]; ok {
				// this url already has a connect in progress
				continue
			}

			mgr.connects[routerUrl] = time.Now()
			go mgr.context.connectEdgeRouter(*edgeRouter.Name, routerUrl, mgr.connectChan)
		}
	}
}

func (mgr *listenerManager) refreshSession() {
<<<<<<< HEAD
	if mgr.session == nil {
		mgr.createSessionWithBackoff()
		return
	}

	session, err := mgr.context.refreshSession(mgr.session)

=======
	session, err := mgr.context.refreshSession(*mgr.session.ID)
>>>>>>> 81b3733f
	if err != nil {
		var target error = &rest_session.DetailSessionNotFound{}
		if errors.As(err, &target) {
			// try to create new session
			mgr.createSessionWithBackoff()
			return
		}

		target = &rest_session.DetailSessionUnauthorized{}
		if errors.As(err, &target) {
			pfxlog.Logger().WithError(err).Debugf("failure refreshing bind session for service %v", mgr.listener.GetServiceName())
			if err := mgr.context.EnsureAuthenticated(mgr.options); err != nil {
				err := fmt.Errorf("unable to establish API session (%w)", err)
				if len(mgr.routerConnections) == 0 {
					mgr.listener.CloseWithError(err)
				}
				return
			}
		}

		session, err = mgr.context.refreshSession(mgr.session)
		if err != nil {
			target = &rest_session.DetailSessionUnauthorized{}
			if errors.As(err, &target) {
				pfxlog.Logger().WithError(err).Errorf(
					"failure refreshing bind session even after re-authenticating api session. service %v",
					mgr.listener.GetServiceName())
				if len(mgr.routerConnections) == 0 {
					mgr.listener.CloseWithError(err)
				}
				return
			}

			pfxlog.Logger().WithError(err).Errorf("failed to to refresh session %v", *mgr.session.ID)

			// try to create new session
			mgr.createSessionWithBackoff()
		}
	}

	// token only returned on created, so if we refreshed the session (as opposed to creating a new one) we have to back-fill it on lookups
	if session != nil {
		session.Token = mgr.session.Token
		mgr.session = session
		mgr.sessionRefreshTime = time.Now()
	}
}

func (mgr *listenerManager) createSessionWithBackoff() {
	latestSvc, _ := mgr.context.services.Get(*mgr.service.Name)
	if latestSvc != nil && *latestSvc.ID != *mgr.service.ID {
		pfxlog.Logger().
			WithField("serviceName", *mgr.service.Name).
			WithField("oldServiceId", *mgr.service.ID).
			WithField("newServiceId", *latestSvc.ID).
			Info("service id changed, service was recreated")
		mgr.service = latestSvc
	}

	session, err := mgr.context.createSessionWithBackoff(mgr.service, SessionType(SessionBind), mgr.options)
	if session != nil {
		mgr.session = session
		mgr.sessionRefreshTime = time.Now()
		pfxlog.Logger().WithField("session token", *session.Token).Info("new service session")
	} else {
		pfxlog.Logger().WithError(err).Errorf("failed to create bind session for service %v", mgr.service.Name)
	}
}

func (mgr *listenerManager) GetCurrentSession() *rest_model.SessionDetail {
	if mgr.listener.IsClosed() {
		return nil
	}
	event := &getSessionEvent{
		doneC: make(chan struct{}),
	}
	timeout := time.After(5 * time.Second)

	select {
	case mgr.eventChan <- event:
	case <-timeout:
		return nil
	}

	select {
	case <-event.doneC:
		return event.session
	case <-timeout:
	}
	return nil
}

type listenerEvent interface {
	handle(mgr *listenerManager)
}

type routerConnectionListenFailedEvent struct {
	router string
}

func (event *routerConnectionListenFailedEvent) handle(mgr *listenerManager) {
	delete(mgr.routerConnections, event.router)
	pfxlog.Logger().WithField("serviceName", *mgr.service.Name).
		WithField("listenerCount", len(mgr.routerConnections)).
		Debugf("child listener connection closed. parent listener closed: %v", mgr.listener.IsClosed())
	now := time.Now()
	if len(mgr.routerConnections) == 0 {
		mgr.disconnectedTime = &now
	}
	mgr.notify(ListenerRemoved)
	mgr.makeMoreListeners()
}

type edgeRouterConnResult struct {
	routerUrl        string
	routerConnection edge.RouterConn
	err              error
}

type listenSuccessEvent struct{}

func (event listenSuccessEvent) handle(mgr *listenerManager) {
	mgr.disconnectedTime = nil
	mgr.notify(ListenerAdded)
}

type getSessionEvent struct {
	session *rest_model.SessionDetail
	doneC   chan struct{}
}

func (event *getSessionEvent) handle(mgr *listenerManager) {
	defer close(event.doneC)
	event.session = mgr.session
}

type ListenEventType int

const (
	ListenerAdded       ListenEventType = 1
	ListenerEstablished ListenEventType = 2
	ListenerRemoved     ListenEventType = 3
)

type ListenEventObserver interface {
	Notify(eventType ListenEventType)
}<|MERGE_RESOLUTION|>--- conflicted
+++ resolved
@@ -797,16 +797,9 @@
 }
 
 func (context *ContextImpl) setUnauthenticated() {
-<<<<<<< HEAD
-	willEmit := context.CtrlClt.ApiSession != nil
-	prevApiSession := context.CtrlClt.ApiSession
-
-	context.CtrlClt.ApiSession = nil
-=======
-	prevApiSession := context.CtrlClt.CurrentAPISessionDetail.Swap(nil)
+	prevApiSession := context.CtrlClt.ApiSession.Swap(nil)
 	willEmit := prevApiSession != nil
 
->>>>>>> 81b3733f
 	context.CtrlClt.ApiSessionCertificate = nil
 
 	context.CloseAllEdgeRouterConns()
@@ -841,15 +834,11 @@
 		return nil
 	}
 
-	return context.onFullAuth(apiSession)
+	return context.onFullAuth(apiSession.CurrentAPISessionDetail)
 }
 
 func (context *ContextImpl) Reauthenticate() error {
-<<<<<<< HEAD
-	context.CtrlClt.ApiSession = nil
-=======
-	context.CtrlClt.CurrentAPISessionDetail.Store(nil)
->>>>>>> 81b3733f
+	context.CtrlClt.ApiSession.Store(nil)
 	context.CtrlClt.ApiSessionCertificate = nil
 
 	return context.authenticate()
@@ -920,13 +909,8 @@
 		return err
 	}
 
-<<<<<<< HEAD
-	if context.CtrlClt.ApiSession != nil && len(context.CtrlClt.ApiSession.AuthQueries) == 0 {
-		return context.onFullAuth()
-=======
-	if currentApiSession := context.CtrlClt.GetCurrentApiSession(); currentApiSession != nil && len(currentApiSession.AuthQueries) == 0 {
-		return context.onFullAuth(currentApiSession)
->>>>>>> 81b3733f
+	if apiSession := context.CtrlClt.ApiSession.Load(); apiSession != nil && len(apiSession.AuthQueries) == 0 {
+		return context.onFullAuth(apiSession.CurrentAPISessionDetail)
 	}
 
 	return nil
@@ -1150,22 +1134,13 @@
 func (context *ContextImpl) getEdgeRouterConn(session *rest_model.SessionDetail, options edge.ConnOptions) (edge.RouterConn, error) {
 	logger := pfxlog.Logger().WithField("sessionId", *session.ID)
 
-<<<<<<< HEAD
-	if refreshedSession, err := context.refreshSession(session); err != nil {
-		target := &rest_session.DetailSessionNotFound{}
-		if errors.As(err, &target) {
-			sessionKey := fmt.Sprintf("%s:%s", session.Service.ID, *session.Type)
-			context.sessions.Remove(sessionKey)
-		}
-=======
 	if len(session.EdgeRouters) == 0 {
-		if refreshedSession, err := context.refreshSession(*session.ID); err != nil {
+		if refreshedSession, err := context.refreshSession(session); err != nil {
 			target := &rest_session.DetailSessionNotFound{}
 			if errors.As(err, &target) {
 				sessionKey := fmt.Sprintf("%s:%s", session.Service.ID, *session.Type)
 				context.sessions.Remove(sessionKey)
 			}
->>>>>>> 81b3733f
 
 			return nil, fmt.Errorf("no edge routers available, refresh errored: %v", err)
 		} else {
@@ -1313,11 +1288,7 @@
 	}
 
 	dialer := channel.NewClassicDialer(identity.NewIdentity(id), ingAddr, map[int32][]byte{
-<<<<<<< HEAD
 		edge.SessionTokenHeader: context.CtrlClt.GetCurrentApiSession().GetToken(),
-=======
-		edge.SessionTokenHeader: []byte(*currentApiSession.Token),
->>>>>>> 81b3733f
 	})
 
 	start := time.Now().UnixNano()
@@ -1875,7 +1846,6 @@
 }
 
 func (mgr *listenerManager) refreshSession() {
-<<<<<<< HEAD
 	if mgr.session == nil {
 		mgr.createSessionWithBackoff()
 		return
@@ -1883,9 +1853,6 @@
 
 	session, err := mgr.context.refreshSession(mgr.session)
 
-=======
-	session, err := mgr.context.refreshSession(*mgr.session.ID)
->>>>>>> 81b3733f
 	if err != nil {
 		var target error = &rest_session.DetailSessionNotFound{}
 		if errors.As(err, &target) {
